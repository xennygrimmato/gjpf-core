--- conflicted
+++ resolved
@@ -73,25 +73,16 @@
       int[] a = elements;
       for (int i=0; i<len; i++){
         if (a[i] == v){
-          len--;
-          if (len == 0) {
+          if (len == 1){
             elements = null;
-            size = 0;
-
           } else {
-<<<<<<< HEAD
-            if (i < len) {
-              System.arraycopy(a, i + 1, a, i, (len - i));
-            }
-            size = len;
-=======
             i++;
             if (i < len) {
               System.arraycopy(a, i, a, i-1, len-i);
             }
->>>>>>> 029cf106
           }
           
+          size--;
           return;
         }
       }
