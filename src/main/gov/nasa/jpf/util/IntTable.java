//
// Copyright (C) 2006 United States Government as represented by the
// Administrator of the National Aeronautics and Space Administration
// (NASA).  All Rights Reserved.
// 
// This software is distributed under the NASA Open Source Agreement
// (NOSA), version 1.3.  The NOSA has been approved by the Open Source
// Initiative.  See the file NOSA-1.3-JPF at the top of the distribution
// directory tree for the complete NOSA document.
// 
// THE SUBJECT SOFTWARE IS PROVIDED "AS IS" WITHOUT ANY WARRANTY OF ANY
// KIND, EITHER EXPRESSED, IMPLIED, OR STATUTORY, INCLUDING, BUT NOT
// LIMITED TO, ANY WARRANTY THAT THE SUBJECT SOFTWARE WILL CONFORM TO
// SPECIFICATIONS, ANY IMPLIED WARRANTIES OF MERCHANTABILITY, FITNESS FOR
// A PARTICULAR PURPOSE, OR FREEDOM FROM INFRINGEMENT, ANY WARRANTY THAT
// THE SUBJECT SOFTWARE WILL BE ERROR FREE, OR ANY WARRANTY THAT
// DOCUMENTATION, IF PROVIDED, WILL CONFORM TO THE SUBJECT SOFTWARE.
//
package gov.nasa.jpf.util;

import gov.nasa.jpf.JPFException;

import java.util.Arrays;
import java.util.Iterator;

/**
 * A hash map that holds int values associated with generic key objects.
 * This is a straight forward linked list hashmap.
 *
 * Key objects have to be invariant, lookup uses equality but checks for
 * identity as an optimization.
 *
 * note: this does deep copy clones, which can be quite expensive
 */
public final class IntTable<E> implements Iterable<IntTable.Entry<E>>, Cloneable{
  static final int INIT_TBL_POW = 7;
  static final double MAX_LOAD = 0.80;
  
  //--- inner types
  
  /**
   * encapsulates an Entry in the table.  changes to val will be reflected
   * in the table.
   */  
  public static class Entry<E> implements Cloneable {
    public    final E  key;
    public    int      val;
    protected Entry<E> next;
    
    protected Entry(E k, int v) {
      key = k;
      val = v;
      next = null;
      }
    protected Entry(E k, int v, Entry<E> n) {
      key = k; 
      val = v;
      next = n; 
    }

    @SuppressWarnings("unchecked")
    public Entry<E> clone() {
      try {
        return (Entry<E>)super.clone();
      } catch (CloneNotSupportedException x){
        throw new JPFException("clone failed");
      }
    }

    public String toString() {
      return key.toString() + " => " + val;
    }
    
    //--- methods required to use IntTable entries itself as HashMap keys
    // but beware - val can be modified since we expose it (never modify
    // key objects of HashMaps)

    public int hashCode (){
      return OATHash.hash(key.hashCode(), val);
    }
    
    public boolean equals (Object o){
      if (o instanceof Entry){
        @SuppressWarnings("unchecked")
        Entry<E> other = (Entry<E>)o;
        if (val == other.val){
          E k = other.key;
          if (key == k || key.equals(k)){
            return true;
          }
        }
      }
      
      return false;
    }
  }

  static class SnapshotEntry<E> {
    final int index;
    final E key;
    final int val;
    // we don't need the link
    
    protected SnapshotEntry (int idx, Entry<E> e){
      index = idx;
      key = e.key; // keys are supposed to be invariant, so no clone
      val = e.val;
    }
  }
  
  /**
   * helper class to store a compact, invariant representation of this table
   */
  public static class Snapshot<E> {
    protected final int tblSize;
    protected final int tblPow;
    protected final SnapshotEntry<E>[] data;
        
    @SuppressWarnings("unchecked")
    protected Snapshot (IntTable<E> t){
      Entry<E>[] tbl = t.table;
      int nEntries = t.size;
      
      tblSize = tbl.length;
      tblPow = t.tblPow;
      data = (SnapshotEntry<E>[]) new SnapshotEntry[nEntries];
      
      int j = 0;
      for (int i=0; i<tbl.length && j<nEntries; i++){
        Entry<E> e = tbl[i];
        if (e != null){
          if (e.next == null){ // just one entry under this head
            SnapshotEntry<E> se = new SnapshotEntry<E>(i, e);
            data[j++] = se;
            
          } else {
            // we have to store in reverse order so that restore preserves it
            // we do the revert here because storing happens once, whereas restore can happen many times
            int n = 0;
            for (Entry<E> ee = e; ee != null; ee = ee.next){
              n++;
            }

            int k = j+n-1;
            j += n;
            for (; e != null; e = e.next){
              SnapshotEntry<E> se = new SnapshotEntry<E>(i, e);
              data[k--] = se;
            }
          }
        }
      }
    }
  }
  
  //--- instance fields
  
  protected Entry<E>[] table;  // array of entry heads
  protected int tblPow;        // = log_2(table.length)
  protected int mask;          // = table.length - 1
  protected int nextRehash;    // = ceil(MAX_LOAD * table.length);
  protected int size;          // number of Entry<E> objects reachable from table
  
  protected Entry<E> nullEntry = null;
  
  
  public IntTable() {
    this(INIT_TBL_POW);
  }
  
  public IntTable(int pow) {
    newTable(pow);
    size = 0;
  }
  
  public Snapshot<E> getSnapshot(){
    return new Snapshot<E>(this);
  }
  
  @SuppressWarnings("unchecked")
  public void restore (Snapshot<E> snapshot){
    Entry<E>[] tbl = (Entry<E>[]) new Entry[snapshot.tblSize];
    
    SnapshotEntry<E>[] data = snapshot.data;
    for (int i=0; i<data.length; i++){
      SnapshotEntry<E> se = data[i];
      int idx = se.index;
      tbl[idx] = new Entry<E>(se.key, se.val, tbl[idx]);
    }
    
    table = tbl;
    size = data.length;
    mask = table.length -1;
    nextRehash = (int) Math.ceil(MAX_LOAD * table.length);
    tblPow = snapshot.tblPow;
  }

  // this is a deep copy (needs to be because entries are reused when growing the table)
  public IntTable<E> clone() {
    try {
      @SuppressWarnings("unchecked")
      IntTable<E> t = (IntTable<E>)super.clone();
      Entry<E>[] tbl = (Entry<E>[])table.clone();
      t.table = tbl;

      // clone entries
      int len = table.length;
      for (int i=0; i<len; i++){
        Entry<E> eFirst = tbl[i];
        if (eFirst != null){
          eFirst = eFirst.clone();
          Entry<E> ePrev = eFirst;
          for (Entry<E> e = eFirst.next; e != null; e = e.next){
            e = e.clone();
            ePrev.next = e;
            ePrev = e;
          }
          tbl[i] = eFirst;
        }
      }

      return t;

    } catch (CloneNotSupportedException cnsx){
      throw new JPFException("clone failed");
    }
  }

  @SuppressWarnings("unchecked")
  protected void newTable(int pow) {
    tblPow = pow;
    table = (Entry<E>[]) new Entry[1 << tblPow];
    mask = table.length - 1;
    nextRehash = (int) Math.ceil(MAX_LOAD * table.length);
  }
  
  protected int getTableIndex(E key) {
    int hc = key.hashCode();
    int ret = hc ^ 786668707;
    ret += (hc >>> tblPow);
    return (ret ^ 1558394450) & mask;
  }

  protected boolean maybeRehash() {
    if (size < nextRehash){
      return false;
      
    } else {
      Entry<E>[] old = table;
      int oldTblLength = old.length;
      newTable(tblPow + 1);
      int len = oldTblLength;
      for (int i = 0; i < len; i++) {
        addList(old[i]);
      }

      return true;
    }
  }
  
  private void addList(Entry<E> e) {
    Entry<E> cur = e;
    while (cur != null) {
      Entry<E> tmp = cur;
      cur = cur.next;
      addEntry(tmp, getTableIndex(tmp.key));
    }
  }
  
  //--- the methods traversing the entry lists
  
  // helper for adding
  protected void addEntry(Entry<E> e, int idx) {
    e.next = table[idx];
    table[idx] = e;
  }
  
  // helper for searching
  protected Entry<E> getEntry(E key, int idx) {
    Entry<E> cur = table[idx];
    while (cur != null) {
      E k = cur.key;
      
      // note - this assumes invariant keys !!
      if (k == key || (k.equals(key))){
        return cur;
      }
      cur = cur.next;
    }
    return null; // not found
  }

  
  //--- public methods
  
  /** returns number of bindings in the table. */
  public int size() {
    return size;
  }
  
  /** ONLY USE IF YOU ARE SURE NO PREVIOUS BINDING FOR key EXISTS. */
  public Entry<E> add(E key, int val) {
    Entry<E> e = new Entry<E>(key,val);
    if (key == null) {
      nullEntry = e;
    } else {
      maybeRehash();
      addEntry(e, getTableIndex(key));
    }
    size++;
    return e;
  }
  
  /** lookup, returning null if no binding. */
  public Entry<E> get(E key) {
    return getEntry(key, getTableIndex(key));
  }
  
  /** just like HashMap put. */
  public void put(E key, int val) {
    if (key == null) {
      if (nullEntry == null) {
        nullEntry = new Entry<E>(null,val);
        size++;
      } else {
        nullEntry.val = val;
      }
      return;
    }
    
    int idx = getTableIndex(key);
    Entry<E> e = getEntry(key, idx);
    if (e == null) {
<<<<<<< HEAD
      maybeRehash();
      addEntry(new Entry<E>(key,val), idx);
=======
      if (maybeRehash()){
        idx = getTableIndex(key);
      }
      doAdd(new Entry<E>(key,val), idx);
>>>>>>> 029cf106
      size++;
    } else {
      e.val = val;
    }
  }

  /** removes a binding/entry from the table. */
  public Entry<E> remove(E key) {
    int idx = getTableIndex(key);
    Entry<E> prev = null;
    Entry<E> cur = table[idx];
    while (cur != null) {
      E k = cur.key;
      if (k == key || k.equals(key)) {
        if (prev == null) {
          table[idx] = cur.next;
        } else {
          prev.next = cur.next;
        }
        cur.next = null;
        size--;
        return cur;
      }
      prev = cur;
      cur = cur.next;
    }
    return null; // not found
  }
  
  
  /** empties the table, leaving it capacity the same. */
  public void clear() {
    Arrays.fill(table, null);
    nullEntry = null;
    size = 0;
  }
  
  /** returns the next val to be assigned by a call to pool() on a fresh key. */
  public int nextPoolVal() {
    return size;
  }
  
  /** gets the Entry associated with key, adding previous `size' if not yet bound. */
  public Entry<E> pool(E key) {
    if (key == null) {
      if (nullEntry == null) {
        nullEntry = new Entry<E>(null,size);
        size++;
      }
      return nullEntry;
    }
    
    int idx = getTableIndex(key);
    Entry<E> e = getEntry(key, idx);
    if (e == null) {
      if (maybeRehash()) {
        idx = getTableIndex(key);
      }
      e = new Entry<E>(key,size);
      addEntry(e, idx);
      size++;
    }
    return e;
  }
  
  /** shorthand for <code>pool(key).val</code>. */
  public int poolIndex(E key) {
    return pool(key).val;
  }
  
  /** shorthand for <code>pool(key).key</code>. */
  public E poolKey(E key) {
    return pool(key).key;
  }
  
  /** shorthand for <code>get(key) != null</code>. */
  public boolean hasEntry(E key) {
    return get(key) != null;
  }
  


  /**
   * returns an iterator over the entries.  unpredictable behavior could result if
   * using iterator after table is altered.
   */
  public Iterator<Entry<E>> iterator () {
    return new TblIterator();
  }

  protected class TblIterator implements Iterator<Entry<E>> {
    int idx;
    Entry<E> cur;

    public TblIterator() {
      idx = -1; cur = null;
      advance();
    }
    
    void advance() {
      if (cur != null) {
        cur = cur.next;
      }
      int len = table.length;
      while (idx < len && cur == null) {
        idx++;
        if (idx < len) {
          cur = table[idx];
        }
      }
    }
    
    public boolean hasNext () {
      return idx < table.length;
    }

    public Entry<E> next () {
      Entry<E> e = cur;
      advance();
      return e;
    }

    public void remove () { 
      throw new UnsupportedOperationException();
    }
  }

  /**
   * for debugging purposes
   */
  public void dump(){
    System.out.print('{');
    int n=0;
    for (int i=0; i<table.length; i++){
      for (Entry<E> e = table[i]; e != null; e = e.next){
        if (n++>0){
          System.out.print(',');
        }
        System.out.print('(');
        System.out.print(e.key);
        System.out.print("=>");
        System.out.print(e.val);
        System.out.print(')');
      }
    }
    System.out.println('}');
  }
}<|MERGE_RESOLUTION|>--- conflicted
+++ resolved
@@ -331,15 +331,10 @@
     int idx = getTableIndex(key);
     Entry<E> e = getEntry(key, idx);
     if (e == null) {
-<<<<<<< HEAD
-      maybeRehash();
-      addEntry(new Entry<E>(key,val), idx);
-=======
       if (maybeRehash()){
         idx = getTableIndex(key);
       }
-      doAdd(new Entry<E>(key,val), idx);
->>>>>>> 029cf106
+      addEntry(new Entry<E>(key,val), idx);
       size++;
     } else {
       e.val = val;
