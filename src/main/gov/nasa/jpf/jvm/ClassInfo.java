--- conflicted
+++ resolved
@@ -446,7 +446,7 @@
       FieldInfo fi=null;
 
       if ((accessFlags & Modifier.STATIC) == 0){ // instance field
-        fi = FieldInfo.create (ClassInfo.this, name, descriptor, accessFlags);
+        fi = FieldInfo.create (ClassInfo.this, name, descriptor, accessFlags, iIdx, iOff);
         instanceFields.add(fi);
         iIdx++;
         iOff += fi.getStorageSize();
@@ -464,7 +464,7 @@
         attributor.setFieldInfoAttributes(curFi);
       }
     }
- 
+
     @Override
     public void setFieldAttribute(ClassFile cf, int fieldIndex, int attrIndex, String name, int attrLength) {
       if (name == ClassFile.SIGNATURE_ATTR){
@@ -1072,9 +1072,6 @@
   public ClassInfo getClassInfo() {
     return this;
   }
-<<<<<<< HEAD
-  
-=======
 
   protected void setAssertionStatus() {
     if(isInitialized()) {
@@ -1084,7 +1081,6 @@
     }
   }
 
->>>>>>> 6b7c1194
   boolean getAssertionStatus () {
     return enableAssertions;
   }
@@ -2344,13 +2340,9 @@
   ElementInfo createClassObject (ThreadInfo ti){
     Heap heap = JVM.getVM().getHeap(); // ti can be null (during main thread initialization)
 
-<<<<<<< HEAD
     int anchor = name.hashCode(); // 2do - this should also take the ClassLoader ref into account
+    ClassInfo classClassInfo = ClassLoaderInfo.getCurrentSystemClassLoader().getClassClassInfo();    
     int clsObjRef = heap.newSystemObject(classClassInfo, ti, anchor);
-=======
-    ClassInfo classClassInfo = ClassLoaderInfo.getCurrentSystemClassLoader().getClassClassInfo();
-    int clsObjRef = heap.newObject(classClassInfo, ti);
->>>>>>> 6b7c1194
     ElementInfo ei = heap.get(clsObjRef);
 
     int clsNameRef = heap.newSystemString(name, ti, clsObjRef);
