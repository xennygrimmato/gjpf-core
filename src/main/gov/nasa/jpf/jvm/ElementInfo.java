--- conflicted
+++ resolved
@@ -44,7 +44,7 @@
   // mask of the mark-phase propagated attributes
   public static final int   ATTR_PROP_MASK     = 0x0000ffff;
 
-  //--- the propagated ones - only lower 16 bits can be used
+  // the propagated ones - only lower 16 bits can be used
 
   // reachable from different threads
   public static final int   ATTR_TSHARED       = 0x1;
@@ -60,8 +60,7 @@
   // don't promote to shared along this path
   public static final int   ATTR_NO_PROMOTE    = 0x4;
 
-
-  //--- the non-propagated attributes - use only higher 16 bits
+  // the non-propagated attributes - use only higher 16 bits
 
   // to-be-done, would be code attr, too, and could easily be checked at runtime
   // (hello, a new property)
@@ -767,11 +766,7 @@
   public boolean isLocked() {
     return (monitor.getLockCount() > 0);
   }
-  
-  public int getLockedStackDepth() {
-    return monitor.getLockedStackDepth();
-  }
-  
+
   public boolean isArray() {
     return fields.isArray();
   }
@@ -1260,11 +1255,9 @@
 
     if (holdsLock) {
       ti.setLockCount(monitor.getLockCount());
-      ti.setLockedStackDepth(monitor.getLockedStackDepth());
 
       monitor.setLockingThread(null);
       monitor.setLockCount(0);
-      monitor.setLockedStackDepth(-1);
 
       ti.removeLockedObject(this);
 
@@ -1297,11 +1290,9 @@
 
     setMonitorWithoutLocked(ti);
     monitor.setLockingThread( ti);
-    monitor.setLockCount(ti.getLockCount());
-    monitor.setLockedStackDepth(ti.getLockedStackDepth());
+    monitor.setLockCount( ti.getLockCount());
 
     ti.setLockCount(0);
-    ti.setLockedStackDepth(0);
     ti.resetLockRef();
     ti.setState( ThreadInfo.State.RUNNING);
 
@@ -1320,7 +1311,6 @@
     setMonitorWithoutLocked(ti);
 
     ti.setLockCount(0);
-    ti.setLockedStackDepth(0);
     ti.resetLockRef();
     ti.setRunning();
   }
@@ -1523,12 +1513,8 @@
   }
 
 
-<<<<<<< HEAD
     
   public void checkConsistency() {
-=======
-    tl = null;  // Get rid of IDE warning
->>>>>>> 6bdc3f3e
     ThreadInfo ti = monitor.getLockingThread();
     if (ti != null) {
       // object has to be in the lockedObjects list of this thread
