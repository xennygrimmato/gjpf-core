--- conflicted
+++ resolved
@@ -305,11 +305,7 @@
             <compilation-unit>
                 <package-root>src/tests</package-root>
                 <unit-tests/>
-<<<<<<< HEAD
-                <classpath mode="compile">build/main:build/classes:build/annotations:build/peers:lib/junit-4.10.jar</classpath>
-=======
                 <classpath mode="compile">build/main:build/annotations:build/peers:build/classes</classpath>
->>>>>>> ca6ddf75
                 <built-to>build/tests</built-to>
                 <source-level>1.5</source-level>
             </compilation-unit>
