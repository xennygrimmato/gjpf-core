//
// Copyright (C) 2006 United States Government as represented by the
// Administrator of the National Aeronautics and Space Administration
// (NASA).  All Rights Reserved.
//
// This software is distributed under the NASA Open Source Agreement
// (NOSA), version 1.3.  The NOSA has been approved by the Open Source
// Initiative.  See the file NOSA-1.3-JPF at the top of the distribution
// directory tree for the complete NOSA document.
//
// THE SUBJECT SOFTWARE IS PROVIDED "AS IS" WITHOUT ANY WARRANTY OF ANY
// KIND, EITHER EXPRESSED, IMPLIED, OR STATUTORY, INCLUDING, BUT NOT
// LIMITED TO, ANY WARRANTY THAT THE SUBJECT SOFTWARE WILL CONFORM TO
// SPECIFICATIONS, ANY IMPLIED WARRANTIES OF MERCHANTABILITY, FITNESS FOR
// A PARTICULAR PURPOSE, OR FREEDOM FROM INFRINGEMENT, ANY WARRANTY THAT
// THE SUBJECT SOFTWARE WILL BE ERROR FREE, OR ANY WARRANTY THAT
// DOCUMENTATION, IF PROVIDED, WILL CONFORM TO THE SUBJECT SOFTWARE.
//
package gov.nasa.jpf.jvm;

import java.io.PrintWriter;

import gov.nasa.jpf.Config;
import gov.nasa.jpf.JPFException;
import gov.nasa.jpf.util.HashData;
import gov.nasa.jpf.jvm.bytecode.Instruction;


/**
 * the class that encapsulates not only the current execution state of the VM
 * (the KernelState), but also the part of it's history that is required
 * by JVM to backtrack, plus some potential annotations that can be used to
 * control the search (i.e. forward/backtrack calls)
 */
public class SystemState {

  /**
   * instances of this class are used to store the SystemState parts which are
   * subject to backtracking/state resetting. At some point, we might have
   * stripped SystemState down enough to just store the SystemState itself
   * (so far, we don't change it's identity, there is only one)
   * the KernelState is still stored separately (which seems to be another
   * anachronism)
   *
   * NOTE: this gets stored at the end of a transition, i.e. if we need a value
   * to be restored to it's transition entry state (like atomicLevel), we have
   * to do that explicitly. Alternatively we could create the Memento before
   * we start to execute the step, but then we have to update the nextCg in the
   * snapshot, since it's only set at the transition end (required for
   * restore(), i.e.  HeuristicSearches)
   */
  static class Memento {
    ChoiceGenerator<?> curCg;  // the ChoiceGenerator for the current transition
    ChoiceGenerator<?> nextCg;
    int atomicLevel;
    ChoicePoint trace;
    ThreadInfo execThread;
    int id;              // the state id

    Memento (SystemState ss) {
      nextCg = ss.nextCg;
      curCg = ss.curCg;
      atomicLevel = ss.entryAtomicLevel; // store the value we had when we started the transition
      id = ss.id;
      execThread = ss.execThread;
    }

    /**
     * this one is used to restore to a state which will re-execute with the next choice
     * of the same CG, i.e. nextCG is reset
     */
    void backtrack (SystemState ss) {
      ss.nextCg = null; // this is important - the nextCG will be set by the next Transition
      ss.curCg = curCg;
      ss.atomicLevel = atomicLevel;
      ss.id = id;
      ss.execThread = execThread;
    }

    /**
     * this one is used if we restore and then advance, i.e. it might change the CG on
     * the next advance (if nextCg was set)
     */
    void restore (SystemState ss) {
      ss.nextCg = nextCg;
      ss.curCg = curCg;
      ss.atomicLevel = atomicLevel;
      ss.id = id;
      ss.execThread = execThread;
    }
  }

  int id;                   /** the state id */

  ChoiceGenerator<?> nextCg;   // the ChoiceGenerator for the next transition
  ChoiceGenerator<?>  curCg;   // the ChoiceGenerator used in the current transition
  ThreadInfo execThread;    // currently executing thread, reset by ThreadChoiceGenerators

  /** current execution state of the VM (stored separately by VM) */
  public KernelState ks;

  public Transition trail;      /** trace information */

  //--- attributes that can be explicitly set for a state

  boolean retainAttributes; // as long as this is set, we don't reset attributes

  //--- ignored and isNewState are imperative
  boolean isIgnored; // treat this as a matched state, i.e. backtrack
  boolean isForced;  // treat this as a new state

  //--- those are hints (e.g. for HeuristicSearches)
  boolean isInteresting;
  boolean isBoring;

  boolean isBlockedInAtomicSection;

  /** uncaught exception in current transition */
  public UncaughtException uncaughtException;

  /** set to true if garbage collection is necessary */
  boolean GCNeeded = false;

  // this is an optimization - long transitions can cause a lot of short-living
  // garbage, which in turn can slow down the system considerably (heap size)
  // by setting 'nAllocGCThreshold', we can do sync. on-the-fly gc when the
  // number of new allocs within a single transition exceeds this value
  int maxAllocPerGC;
  int nAlloc;

  /** NOTE: this has changed its meaning again. Now it once more is an
   * optimization that can be used by applications calling Verify.begin/endAtomic(),
   * but be aware of that it now reports a deadlock property violation in
   * case of a blocking op inside an atomic section
   * Data CGs however are now allowed to be inside atomic sections
   */
  int atomicLevel;
  int entryAtomicLevel;

  /** the policy object used to create scheduling related ChoiceGenerators */
  SchedulerFactory schedulerFactory;

  /** do we want CGs to randomize the order in which they return choices? */
  boolean randomizeChoices;

  /** do we want executed insns to be recorded */
  boolean recordSteps;

  /**
   * Creates a new system state.
   */
  public SystemState (Config config, JVM vm) {
    ks = new KernelState(config);
    id = StateSet.UNKNOWN_ID;

    Class<?>[] argTypes = { Config.class, JVM.class, SystemState.class };
    Object[] args = { config, vm, this };
    schedulerFactory = config.getEssentialInstance("vm.scheduler_factory.class",
                                                    SchedulerFactory.class,
                                                    argTypes, args);

    // we can't yet initialize the trail until we have the start thread

    randomizeChoices = config.getBoolean("cg.randomize_choices", false);
    
    // this option represents randomized choices along a particular path, so that
    // every trial executed with this choice produces reproducible results. 
    // the seed is set to fixed value to generate reproducible results 
    
    boolean randomizeChoicesPath = config.
    							getBoolean("cg.randomize_choices_path", false);
    if(randomizeChoicesPath) {
    	randomizeChoices = true;
    }
<<<<<<< HEAD
=======
     
>>>>>>> 25fec020
    maxAllocPerGC = config.getInt("vm.max_alloc_gc", Integer.MAX_VALUE);

    // recordSteps is set later by VM, first we need a reporter (which requires the VM)
  }

  public void setStartThread (ThreadInfo ti) {
    execThread = ti;
    trail = new Transition(nextCg, execThread);
  }

  /**
   * return the stack of CGs of the current path
   */
  public ChoiceGenerator<?>[] getChoiceGenerators () {
    ChoiceGenerator<?> cg;
    int i, n;

    cg = curCg;
    for (n=0; cg != null; n++) {
      cg = cg.getPreviousChoiceGenerator();
    }

    ChoiceGenerator<?>[] list = new ChoiceGenerator[n];

    cg = curCg;
    for (i=list.length-1; cg != null; i--) {
      list[i] = cg;
      cg = cg.getPreviousChoiceGenerator();
    }

    return list;
  }

  public int getId () {
    return id;
  }

  void setId (int newId) {
    id = newId;
    trail.setStateId(newId);
  }

  public void recordSteps (boolean cond) {
    recordSteps = cond;
  }

  /**
   * use those with extreme care, it overrides scheduling choices
   */
  public void incAtomic () {
    atomicLevel++;
  }

  public void decAtomic () {
    if (atomicLevel > 0) {
      atomicLevel--;
    }
  }
  public void clearAtomic() {
    atomicLevel = 0;
  }

  public boolean isAtomic () {
    return (atomicLevel > 0);
  }

  public void setBlockedInAtomicSection() {
    isBlockedInAtomicSection = true;
  }

  public Transition getTrail() {
    return trail;
  }

  public SchedulerFactory getSchedulerFactory () {
    return schedulerFactory;
  }

  /**
   * answer the ChoiceGenerator that was used in the current transition
   */
  public ChoiceGenerator<?> getChoiceGenerator () {
    return curCg;
  }

  public <T extends ChoiceGenerator<?>> T getLastChoiceGeneratorOfType (Class<T> cgType) {
    ChoiceGenerator<?> cg = curCg;
    while ((cg != null) && !(cgType.isAssignableFrom(cg.getClass()))) {
      cg = cg.getPreviousChoiceGenerator();
    }

    return (T)cg;
  }

  public ChoiceGenerator<?> getNextChoiceGenerator () {
    return nextCg;
  }

  /**
   * set the ChoiceGenerator to be used in the next transition
   */
  public void setNextChoiceGenerator (ChoiceGenerator<?> cg) {
    if (randomizeChoices) {
      nextCg = cg.randomize();
    } else {
      nextCg = cg;
    }

    // link it in
    nextCg.setPreviousChoiceGenerator( curCg);

    // store the info about who created this CG
    ThreadInfo ti = ThreadInfo.getCurrentThread();
    nextCg.setThreadInfo(ti);
    nextCg.setInsn(ti.getPC());
  }

  public Object getBacktrackData () {
    return new Memento(this);
  }

  public void backtrackTo (Object backtrackData) {
    ((Memento) backtrackData).backtrack( this);
  }

  public void restoreTo (Object backtrackData) {
    ((Memento) backtrackData).restore( this);
  }

  public void retainAttributes (boolean b){
    retainAttributes = b;
  }

  public boolean getRetainAttributes() {
    return retainAttributes;
  }

  /**
   * this can be called anywhere from within a transition, to revert it and
   * go on with the next choice. This is mostly used explicitly in the app
   * via Verify.ignoreIf(..)
   */
  public void setIgnored (boolean b) {

    if (nextCg != null) {
      // Umm, that's kinky - can only happen if somebody first explicitly sets
      // a CG from a listener, only to decide afterwards to dump this whole
      // transition alltogether. Gives us problems because ignored transitions
      // are not handed back to the search, i.e. are not normally backtracked
      // causes a ClassCastException in nextSuccessor (D&C's bug)
      nextCg = null;
    }
    isIgnored = b;

    if (b){
      isForced = false; // mutually exclusive
    }
  }

  public boolean isIgnored () {
    return isIgnored;
  }

  public void setForced (boolean b){
    isForced = b;

    if (b){
      isIgnored = false; // mutually exclusive
    }
  }

  public boolean isForced () {
    return isForced;
  }

  public void setInteresting (boolean b) {
    isInteresting = b;

    if (b){
      isBoring = false;
    }
  }

  public boolean isInteresting () {
    return isInteresting;
  }

  public void setBoring (boolean b) {
    isBoring = b;

    if (b){
      isInteresting = false;
    }
  }

  public boolean isBoring () {
    return isBoring;
  }

  public boolean isInitState () {
    return (id == StateSet.UNKNOWN_ID);
  }


  public int getNonDaemonThreadCount () {
    return ks.tl.getNonDaemonThreadCount();
  }

  public ElementInfo getObject (int reference) {
    return ks.da.get(reference);
  }

  @Deprecated
  public ThreadInfo getThread (int index) {
    return ks.tl.get(index);
  }

  @Deprecated
  public ThreadInfo getThread (ElementInfo reference) {
    return getThread(reference.getIndex());
  }

  public int getThreadCount () {
    return ks.tl.length();
  }

  public int getRunnableThreadCount () {
    return ks.tl.getRunnableThreadCount();
  }

  public int getLiveThreadCount () {
    return ks.tl.getLiveThreadCount();
  }

  public ThreadInfo getThreadInfo (int idx) {
    return ks.tl.get(idx);
  }

  boolean isDeadlocked () {
    if (isBlockedInAtomicSection) {
      return true; // blocked in atomic section
    }

    return ks.isDeadlocked();
  }

  public UncaughtException getUncaughtException () {
    return uncaughtException;
  }

  public void activateGC () {
    GCNeeded = true;
  }

  public void gcIfNeeded () {
    if (GCNeeded) {
      ks.gc();
      GCNeeded = false;
    }

    nAlloc = 0;
  }

  /**
   * check if number of allocations since last GC exceed the maxAllocPerGC
   * threshold, perform on-the-fly GC if yes. This is aimed at avoiding a lot
   * of short-living garbage in long transitions, which slows down the heap
   * exponentially
   */
  public void checkGC () {
    if (nAlloc++ > maxAllocPerGC){
      gcIfNeeded();
    }
  }

  public void hash (HashData hd) {
    ks.hash(hd);
  }


  void dumpThreadCG (ThreadChoiceGenerator cg) {
    PrintWriter pw = new PrintWriter(System.out, true);
    cg.printOn(pw);
    pw.flush();
  }


  /**
   * Compute next state.
   * return 'true' if we actually executed instructions, 'false' if this
   * state was already completely processed
   */
  public boolean nextSuccessor (JVM vm) throws JPFException {

    if (!retainAttributes){
      isIgnored = false;
      isForced = false;
      isInteresting = false;
      isBoring = false;
    }

    // nextCg got set at the end of the previous transition
    // (or a preceding choiceGeneratorSet() notification)
    while (nextCg != null) {
      curCg = nextCg;
      nextCg = null;

      // Hmm, that's a bit late (should be in setNextCG), but we keep it here
      // for the sake of locality, and it's more consistent if it just refers
      // to curCg, i.e. the CG that is actually going to be used
      vm.notifyChoiceGeneratorSet(curCg);
    }

    assert (curCg != null) : "transition without choice generator";

    do {
      if (!curCg.hasMoreChoices()) {
        vm.notifyChoiceGeneratorProcessed(curCg);
        return false;
      }

      curCg.advance();

      isIgnored=false;
      vm.notifyChoiceGeneratorAdvanced(curCg); // this might set ignored
    } while (isIgnored);

    if (curCg instanceof ThreadChoiceGenerator) {
      ThreadChoiceGenerator tcg = (ThreadChoiceGenerator)curCg;
      if (tcg.isSchedulingPoint()) {
        execThread = tcg.getNextChoice();

        assert execThread.isRunnable() : "current thread not runnable: " + execThread.getStateDescription();

        vm.notifyThreadScheduled(execThread);
      }
    }

    trail = new Transition(curCg, execThread);

    entryAtomicLevel = atomicLevel; // store before we start to execute

    //for debugging locks:  -peterd
    //ks.da.verifyLockInfo();
    execThread.executeStep(this);
    //ks.da.verifyLockInfo();

    return true;
  }

  // this is called on every executeInstruction from the running thread
  boolean breakTransition () {
    return ((nextCg != null) || isIgnored);
  }

  void recordExecutionStep (Instruction pc) {
    // this can require a lot of memory, so we should only store
    // executed insns if we have to
    if (recordSteps) {
      Step step = new Step(pc);
      trail.addStep( step);
    } else {
      trail.incStepCount();
    }
  }

  public boolean isEndState () {
    return ks.isTerminated();
  }

  // the three primitive ops used from within JVM.forward()


}
<|MERGE_RESOLUTION|>--- conflicted
+++ resolved
@@ -172,10 +172,7 @@
     if(randomizeChoicesPath) {
     	randomizeChoices = true;
     }
-<<<<<<< HEAD
-=======
-     
->>>>>>> 25fec020
+
     maxAllocPerGC = config.getInt("vm.max_alloc_gc", Integer.MAX_VALUE);
 
     // recordSteps is set later by VM, first we need a reporter (which requires the VM)
