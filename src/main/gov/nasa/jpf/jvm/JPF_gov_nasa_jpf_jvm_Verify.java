--- conflicted
+++ resolved
@@ -24,10 +24,6 @@
 import gov.nasa.jpf.jvm.choice.DoubleChoiceFromSet;
 import gov.nasa.jpf.jvm.choice.IntChoiceFromSet;
 import gov.nasa.jpf.jvm.choice.IntIntervalGenerator;
-<<<<<<< HEAD
-import gov.nasa.jpf.util.JPFLogger;
-=======
->>>>>>> 8dbbcc24
 import gov.nasa.jpf.util.ObjectConverter;
 import gov.nasa.jpf.util.RunListener;
 import gov.nasa.jpf.util.RunRegistry;
@@ -47,9 +43,6 @@
  * of apps to verify - if you are aware of the danger that comes with it)
  */
 public class JPF_gov_nasa_jpf_jvm_Verify {
-
-  private static final JPFLogger logger = JPF.getLogger("gov.nasa.jpf.jvm.JPF_gov_nases_jpf_jvm_Verify");
-
   static final int MAX_COUNTERS = 10;
 
   static boolean isInitialized;
@@ -68,10 +61,6 @@
 
   static BitSet[] bitSets;
   static int nextBitSet;
-<<<<<<< HEAD
-  static final int INIT_BIT_SIZE = 2;
-=======
->>>>>>> 8dbbcc24
 
   public static void init (Config conf) {
 
@@ -126,11 +115,7 @@
 
   private static void checkBitSetId(int id) {
     if (bitSets == null) {
-<<<<<<< HEAD
-      bitSets = new BitSet[(id < INIT_BIT_SIZE) ? id + 1 : INIT_BIT_SIZE];
-=======
       bitSets = new BitSet[id + 1];
->>>>>>> 8dbbcc24
     } else if (id >= bitSets.length) {
       BitSet[] newBitSets = new BitSet[id + 1];
       System.arraycopy(bitSets, 0, newBitSets, 0, bitSets.length);
@@ -144,19 +129,11 @@
 
   public static void setBitInBitSet__IIZ__V(MJIEnv env, int clsObjRef, int id, int bitNum, boolean value) {
     checkBitSetId(id);
-<<<<<<< HEAD
-
-=======
->>>>>>> 8dbbcc24
     bitSets[id].set(bitNum, value);
   }
 
   public static boolean getBitInBitSet__II__Z(MJIEnv env, int clsObjRef, int id, int bitNum) {
     checkBitSetId(id);
-<<<<<<< HEAD
-
-=======
->>>>>>> 8dbbcc24
     return bitSets[id].get(bitNum);
   }
 
@@ -716,7 +693,10 @@
     System.out.println("~~~~~~~~~~~~~~~~~~~~~~~ end path output");
   }
 
+
   //--- the JSON object initialization
+
+
   public static int createFromJSON__Ljava_lang_Class_2Ljava_lang_String_2__Ljava_lang_Object_2(
           MJIEnv env, int clsObjRef, int newObjClsRef, int jsonStringRef) {
     
@@ -772,7 +752,6 @@
     String fileName = env.getStringObject(fileNameRef);
 
     try {
-<<<<<<< HEAD
 
       FileInputStream fis = new FileInputStream(fileName);
       ObjectInputStream ois = new ObjectInputStream(fis);
@@ -781,16 +760,6 @@
       
       int readObjRef = ObjectConverter.JPFObjectFromJavaObject(env, javaObject);
 
-=======
-
-      FileInputStream fis = new FileInputStream(fileName);
-      ObjectInputStream ois = new ObjectInputStream(fis);
-      Object javaObject = ois.readObject();
-      String readObjectTypeName = javaObject.getClass().getCanonicalName();
-      
-      int readObjRef = ObjectConverter.JPFObjectFromJavaObject(env, javaObject);
-
->>>>>>> 8dbbcc24
       return readObjRef;
     } catch (Exception ex) {
       throw new JPFException(ex);
