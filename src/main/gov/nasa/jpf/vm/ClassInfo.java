//
// Copyright (C) 2006 United States Government as represented by the
// Administrator of the National Aeronautics and Space Administration
// (NASA).  All Rights Reserved.
//
// This software is distributed under the NASA Open Source Agreement
// (NOSA), version 1.3.  The NOSA has been approved by the Open Source
// Initiative.  See the file NOSA-1.3-JPF at the top of the distribution
// directory tree for the complete NOSA document.
//
// THE SUBJECT SOFTWARE IS PROVIDED "AS IS" WITHOUT ANY WARRANTY OF ANY
// KIND, EITHER EXPRESSED, IMPLIED, OR STATUTORY, INCLUDING, BUT NOT
// LIMITED TO, ANY WARRANTY THAT THE SUBJECT SOFTWARE WILL CONFORM TO
// SPECIFICATIONS, ANY IMPLIED WARRANTIES OF MERCHANTABILITY, FITNESS FOR
// A PARTICULAR PURPOSE, OR FREEDOM FROM INFRINGEMENT, ANY WARRANTY THAT
// THE SUBJECT SOFTWARE WILL BE ERROR FREE, OR ANY WARRANTY THAT
// DOCUMENTATION, IF PROVIDED, WILL CONFORM TO THE SUBJECT SOFTWARE.
//
package gov.nasa.jpf.vm;

import gov.nasa.jpf.Config;
import gov.nasa.jpf.JPF;
import gov.nasa.jpf.JPFConfigException;
import gov.nasa.jpf.JPFListener;
import gov.nasa.jpf.util.ImmutableList;
import gov.nasa.jpf.util.JPFLogger;
import gov.nasa.jpf.util.LocationSpec;
import gov.nasa.jpf.util.MethodSpec;
import gov.nasa.jpf.util.Misc;
import gov.nasa.jpf.util.OATHash;
import gov.nasa.jpf.util.Source;

import java.io.File;
import java.lang.reflect.Modifier;
import java.util.ArrayList;
import java.util.Collections;
import java.util.HashMap;
import java.util.HashSet;
import java.util.Iterator;
import java.util.LinkedHashMap;
import java.util.List;
import java.util.Map;
import java.util.NoSuchElementException;
import java.util.Set;
import java.util.logging.Level;


/**
 * Describes the VM's view of a java class.  Contains descriptions of the
 * static and dynamic fields, declaredMethods, and information relevant to the
 * class.
 * 
 * Note that ClassInfos / classes have three different construction/initialization steps:
 * (1) construction : recursively via ClassLoaderInfo.getResolvedClassInfo -> ClassFileContainer.createClassInfo
 *     -> ClassInfo ctor -> resolveClass
 *     this only creates the ClassInfo object, but it is not visible/usable from SUT code yet and hence not
 *     observable from classLoaded() listeners
 * (2) registration : create StaticElementInfo and add it to the respective ClassLoaderInfo statics, then create
 *     the java.lang.Class companion object in the SUT
 *     this makes the ClassInfo usable from SUT code
 * (3) initialization : execute clinit (if the class has one)
 * 
 * Note that id/uniqueId are NOT set before registration takes place, and registration is not automatically performed since
 * listeners/peers might create ClassInfos internally (e.g. for inspection), which should not be visible from the SUT or observable
 * by other listeners.
 * 
 * Automatic registration from the ClassInfo ctors would require to pass a ThreadInfo context throughout the whole ClassLoaderInfo/
 * ClassFileContainer/ClassInfo chain and could lead to false positives for sharedness based POR, which would record this
 * thread as referencing even if this is a listener/peer internal request
 */
public class ClassInfo extends InfoObject implements Iterable<MethodInfo>, GenericSignatureHolder {

  //--- ClassInfo states, in chronological order
  // note the somewhat strange, decreasing values - >= 0 (=thread-id) means 
  // we are in clinit
  // ideally, we would have a separate RESOLVED state, but (a) this is somewhat
  // orthogonal to REGISTERED, and - more importantly - (b) we need the
  // superClass instance when initializing our Fields (instance field offsets).
  // Doing the field initialization during resolveReferencedClass() seems awkward and
  // error prone (there is not much you can do with an unresolved class then)
  
  // not registered or clinit'ed (but cached in loadedClasses)
  public static final int UNINITIALIZED = -1;
  // 'REGISTERED' simply means 'sei' is set (we have a StaticElementInfo)
  // 'INITIALIZING' is any number >=0, which is the thread objRef that executes the clinit
  public static final int INITIALIZED = -2;

  protected static final String ID_FIELD = "nativeId"; 

  protected static JPFLogger logger = JPF.getLogger("class");

  protected static int nClassInfos; // for statistics
  
  protected static Config config;

  /**
   * ClassLoader that loaded this class.
   */
  protected static final ClassLoader thisClassLoader = ClassInfo.class.getClassLoader();  
  
  /**
   * our abstract factory to createAndInitialize object and class fields
   */
  protected static FieldsFactory fieldsFactory;

  
  protected static final FieldInfo[] EMPTY_FIELDINFO_ARRAY = new FieldInfo[0];
  protected static final String[] EMPTY_STRING_ARRAY = new String[0];
  protected static final String UNINITIALIZED_STRING = "UNINITIALIZED"; 
  protected static final Map<String,MethodInfo> NO_METHODS = Collections.emptyMap();
  protected static final Set<ClassInfo> NO_INTERFACES = new HashSet<ClassInfo>();
  
  /**
   * support to auto-load listeners from annotations
   */
  protected static HashSet<String> autoloadAnnotations;
  protected static HashSet<String> autoloaded;

  /**
   * Name of the class. e.g. "java.lang.String"
   * NOTE - this is the expanded name for builtin types, e.g. "int", but NOT
   * for arrays, which are for some reason in Ldot notation, e.g. "[Ljava.lang.String;" or "[I"
   */
  protected String name;
  
  /** type erased signature of the class. e.g. "Ljava/lang/String;" */
  protected String signature;

  /** Generic type signatures of the class as per para. 4.4.4 of the revised VM spec */
  protected String genericSignature;

  /** The classloader that defined (directly loaded) this class */
  protected ClassLoaderInfo classLoader;
  
  // various class attributes
  protected boolean      isClass = true;
  protected boolean      isWeakReference = false;
  protected boolean      isObjectClassInfo = false;
  protected boolean      isStringClassInfo = false;
  protected boolean      isThreadClassInfo = false;
  protected boolean      isRefClassInfo = false;
  protected boolean      isArray = false;
  protected boolean      isEnum = false;
  protected boolean      isReferenceArray = false;
  protected boolean      isAbstract = false;
  protected boolean      isBuiltin = false;

  // that's ultimately where we keep the attributes
  // <2do> this is currently quite redundant, but these are used in reflection
  protected int modifiers;

  protected MethodInfo   finalizer = null;

  /** type based object attributes (for GC, partial order reduction and
   * property checks)
   */
  protected int elementInfoAttrs = 0;

  /**
   * all our declared declaredMethods (we don't flatten, this is not
   * a high-performance VM)
   */
  protected Map<String, MethodInfo> methods;

  /**
   * our instance fields.
   * Note these are NOT flattened, idx.e. only contain the declared ones
   */
  protected FieldInfo[] iFields;

  /** the storage size of instances of this class (stored as an int[]) */
  protected int instanceDataSize;

  /** where in the instance data array (int[]) do our declared fields start */
  protected int instanceDataOffset;

  /** total number of instance fields (flattened, not only declared ones) */
  protected int nInstanceFields;

  /**
   * our static fields. Again, not flattened
   */
  protected FieldInfo[] sFields;

  /** the storage size of static fields of this class (stored as an int[]) */
  protected int staticDataSize;

  /**
   * we only set the superClassName upon creation, it is instantiated into
   * a ClassInfo by resolveReferencedClass(), which is required to be called before
   * we can createAndInitialize objects of this type
   */
  protected ClassInfo  superClass;
  protected String superClassName;

  protected String enclosingClassName;
  protected String enclosingMethodName;

  protected String[] innerClassNames = EMPTY_STRING_ARRAY;
    
  /** direct ifcs implemented by this class */
  protected String[] interfaceNames;

  protected Set<ClassInfo> interfaces = new HashSet<ClassInfo>();
  
  /** cache of all interfaceNames (parent interfaceNames and interface parents) - lazy eval */
  protected Set<ClassInfo> allInterfaces;
  
  /** Name of the package. */
  protected String packageName;

  /** this is only set if the classfile has a SourceFile class attribute */
  protected String sourceFileName;

  /** 
   * Uniform resource locater for the class file. NOTE: since for builtin classes
   * there is no class file assigned is set to the typeName 
   */ 
  protected String classFileUrl;

  /** from where the corresponding classfile was loaded (if this is not a builtin) */
  protected gov.nasa.jpf.vm.ClassFileContainer container;

  
  /**
   *  a search global numeric id that is only unique within this ClassLoader namespace. Ids are
   *  computed by the ClassLoaderInfo/Statics implementation during ClassInfo registration
   */
  protected int  id = -1;

  /**
   * A search global unique id associate with this class, which is comprised of the classLoader id
   * and the (loader-specific) ClassInfo id. This is just a quick way to do search global checks for equality
   * 
   * NOTE - since this is based on the classloader-specific id, it can't be used before the ClassInfo is registered
   */
  protected long uniqueId = -1;

  /**
   * this is the object we use to enter declaredMethods in the underlying VM
   * (it replaces Reflection)
   */
  protected NativePeer nativePeer;

  /** Source file associated with the class.*/
  protected Source source;

  protected boolean enableAssertions;

  /** actions to be taken when an object of this type is gc'ed */
  protected ImmutableList<ReleaseAction> releaseActions; 
          
  
  static boolean init (Config config) {

    ClassInfo.config = config;
    
    setSourceRoots(config);
    //buildBCELModelClassPath(config);

    fieldsFactory = config.getEssentialInstance("vm.fields_factory.class",
                                                FieldsFactory.class);

    autoloadAnnotations = config.getNonEmptyStringSet("listener.autoload");
    if (autoloadAnnotations != null) {
      autoloaded = new HashSet<String>();

      if (logger.isLoggable(Level.INFO)) {
        for (String s : autoloadAnnotations){
          logger.info("watching for autoload annotation @" + s);
        }
      }
    }

    return true;
  }

  public static boolean isObjectClassInfo (ClassInfo ci){
    return ci.isObjectClassInfo();
  }

  public static boolean isStringClassInfo (ClassInfo ci){
    return ci.isStringClassInfo();
  }

  
   //--- initialization interface towards parsers (which might reside in other packages)
    
  protected void setClass(String clsName, String superClsName, int flags, int cpCount) throws ClassParseException {
    String parsedName = Types.getClassNameFromTypeName(clsName);

    if (name != null && !name.equals(parsedName)){
      throw new ClassParseException("wrong class name (expected: " + name + ", found: " + parsedName + ')');
    }
    name = parsedName;
    
    // the enclosingClassName is set on demand since it requires loading enclosing class candidates
    // to verify their innerClass attributes

    int i = name.lastIndexOf('.');
    packageName = (i > 0) ? name.substring(0, i) : "";

    modifiers = flags;
    isClass = ((flags & Modifier.INTERFACE) == 0);

    superClassName = superClsName;
  }

  public void setInnerClassNames(String[] clsNames) {
    innerClassNames = clsNames;
  }

  public void setEnclosingClass (String clsName) {
    enclosingClassName = clsName;
  }
  
  public void setEnclosingMethod (String mthName){
    enclosingMethodName = mthName;    
  }

  public void setInterfaceNames(String[] ifcNames) {
    interfaceNames = ifcNames;
  }
  
  public void setSourceFile (String fileName){
    // prepend if we already know the package
    if (packageName.length() > 0) {
      // Source will take care of proper separator chars later
      sourceFileName = packageName.replace('.', '/') + '/' + fileName;
    } else {
      sourceFileName = fileName;
    }
  }

  public void setFields(FieldInfo[] fields) {
    if (fields == null){
      iFields = EMPTY_FIELDINFO_ARRAY;
      sFields = EMPTY_FIELDINFO_ARRAY;
      
    } else { // there are fields, we have to tell them apart
      int nInstance = 0, nStatic = 0;
      for (int i = 0; i < fields.length; i++) {
        if (fields[i].isStatic()) {
          nStatic++;
        } else {
          nInstance++;
        }
      }

      FieldInfo[] instanceFields = (nInstance > 0) ? new FieldInfo[nInstance] : EMPTY_FIELDINFO_ARRAY;
      FieldInfo[] staticFields = (nStatic > 0) ? new FieldInfo[nStatic] : EMPTY_FIELDINFO_ARRAY;

      int iInstance = 0;
      int iStatic = 0;
      for (int i = 0; i < fields.length; i++) {
        FieldInfo fi = fields[i];

        if (fi.isStatic()) {
          staticFields[iStatic++] = fi;
        } else {
          instanceFields[iInstance++] = fi;
        }
      }

      iFields = instanceFields;
      sFields = staticFields;

      // we can't link the fields yet because we need the superclasses to be resolved
    }
  }

  public void setMethods (MethodInfo[] methods) {
    if (methods != null && methods.length > 0) {
      HashMap<String, MethodInfo> map = new LinkedHashMap<String, MethodInfo>();

      for (int i = 0; i < methods.length; i++) {
        MethodInfo mi = methods[i];
        mi.linkToClass(this);
        map.put(mi.getUniqueName(), mi);
      }
      
      this.methods = map;
    }
  }

  public AnnotationInfo getResolvedAnnotationInfo (String typeName){
    return classLoader.getResolvedAnnotationInfo( typeName);
  }
  
  public void setAnnotations(AnnotationInfo[] annotations) {
    this.annotations = annotations;
  }
  
  //--- end initialization interface
 
  //--- the overridden annotation accessors (we need these because of inherited superclass annotations)
  // note that we don't flatten annotations anymore, assuming the prevalent query will be getAnnotation(name)
  
  @Override
  public boolean hasAnnotations(){
    if (annotations.length > 0){
      return true;
    }
    
    for (ClassInfo ci = superClass; ci != null; ci = ci.superClass){
      AnnotationInfo[] a = ci.annotations;
      for (int j=0; j<a.length; j++){
        if (a[j].isInherited()){
          return true;
        }
      }
    }
    
    return false;
  }
  
  /**
   * return all annotations, which includes the ones inherited from our superclasses
   * NOTE - this is not very efficient
   */
  @Override
  public AnnotationInfo[] getAnnotations() {
    int nAnnotations = annotations.length;
    for (ClassInfo ci = superClass; ci != null; ci = ci.superClass){
      AnnotationInfo[] a = ci.annotations;
      for (int i=0; i<a.length; i++){
        if (a[i].isInherited()){
          nAnnotations++;
        }
      }
    }
    
    AnnotationInfo[] allAnnotations = new AnnotationInfo[nAnnotations];
    System.arraycopy(annotations, 0, allAnnotations, 0, annotations.length);
    int idx=annotations.length;
    for (ClassInfo ci = superClass; ci != null; ci = ci.superClass){
      AnnotationInfo[] a = ci.annotations;
      for (int i=0; i<a.length; i++){
        if (a[i].isInherited()){
          allAnnotations[idx++] = a[i];
        }
      }
    }
    
    return allAnnotations;
  }
    
  @Override
  public AnnotationInfo getAnnotation (String annotationName){
    AnnotationInfo[] a = annotations;
    for (int i=0; i<a.length; i++){
      if (a[i].getName().equals(annotationName)){
        return a[i];
      }
    }
    
    for (ClassInfo ci = superClass; ci != null; ci = ci.superClass){
      a = ci.annotations;
      for (int i=0; i<a.length; i++){
        AnnotationInfo ai = a[i];
        if (ai.getName().equals(annotationName) && ai.isInherited()){
          return ai;
        }
      }
    }
    
    return null;
  }
  
  protected ClassInfo (String name, ClassLoaderInfo cli, String classFileUrl){
    nClassInfos++;
    
    this.name = name;
    this.classLoader = cli;
    this.classFileUrl = classFileUrl;
    
    this.methods = NO_METHODS;  // yet

    // rest has to be initialized by concrete ctor, which should call resolveAndLink(parser)
  }
  
  /**
   * the initialization part that has to happen once we have super, fields, methods and annotations
   * NOTE - this has to be called by concrete ctors after parsing class files
   */
  protected void resolveAndLink () throws ClassParseException {
    
    //--- these might get streamlined
    isStringClassInfo = isStringClassInfo0();
    isThreadClassInfo = isThreadClassInfo0();
    isObjectClassInfo = isObjectClassInfo0();
    isRefClassInfo = isRefClassInfo0();
   // isWeakReference = isWeakReference0();
    isAbstract = (modifiers & Modifier.ABSTRACT) != 0;
   // isEnum = isEnum0();
    
    finalizer = getFinalizer0();

    resolveClass(); // takes care of super classes and interfaces

    // Used to enter native methods (in the host VM).
    // This needs to be initialized AFTER we get our  MethodInfos, since it does a reverse lookup to determine which
    // ones are handled by the peer (by means of setting MethodInfo attributes)
    nativePeer = loadNativePeer();
    checkUnresolvedNativeMethods();

    linkFields(); // computes field offsets
    
    setAssertionStatus();
    processJPFConfigAnnotation();
    loadAnnotationListeners();    
  }
  
  protected ClassInfo(){
    nClassInfos++;
    
    // for explicit subclass initialization
  }
  
  /**
   * ClassInfo ctor used for builtin types (arrays and primitive types)
   * idx.e. classes we don't have class files for
   */
  protected ClassInfo (String builtinClassName, ClassLoaderInfo classLoader) {
    nClassInfos++;

    this.classLoader = classLoader;

    isArray = (builtinClassName.charAt(0) == '[');
    isReferenceArray = isArray && (builtinClassName.endsWith(";") || builtinClassName.charAt(1) == '[');
    isBuiltin = true;

    name = builtinClassName;

    logger.log(Level.FINE, "generating builtin class: %1$s", name);

    packageName = ""; // builtin classes don't reside in java.lang !
    sourceFileName = null;
    source = null;
    genericSignature = "";

    // no fields
    iFields = EMPTY_FIELDINFO_ARRAY;
    sFields = EMPTY_FIELDINFO_ARRAY;

    if (isArray) {
      if(classLoader.isSystemClassLoader()) {
        superClass = ((SystemClassLoaderInfo)classLoader).getObjectClassInfo();
      } else {
        superClass = ClassLoaderInfo.getCurrentSystemClassLoader().getObjectClassInfo();
      }
      interfaceNames = loadArrayInterfaces();
      methods = loadArrayMethods();
    } else {
      superClass = null; // strange, but true, a 'no object' class
      interfaceNames = loadBuiltinInterfaces(name);
      methods = loadBuiltinMethods(name);
    }

    enableAssertions = true; // doesn't really matter - no code associated

    classFileUrl = name;
    
    // no fields or declaredMethods, so we don't have to link/resolve anything
  }
  
  public static int getNumberOfLoadedClasses(){
    return nClassInfos;
  }
  
  //--- the VM type specific methods
  // <2do> those should be abstract
  
  protected void setAnnotationValueGetterCode (MethodInfo pmi, FieldInfo fi){
    // to be overridden by VM specific class
  }
  
  protected void setDirectCallCode (MethodInfo miCallee, MethodInfo miStub){
    // to be overridden by VM specific class
  }
  
  protected void setNativeCallCode (NativeMethodInfo miNative){
    // to be overridden by VM specific class
  }
  
  protected void setRunStartCode (MethodInfo miStub, MethodInfo miRun){
    // to be overridden by VM specific class
  }
  
  /**
   * createAndInitialize a fully synthetic implementation of an Annotation proxy
   */
  protected ClassInfo (ClassInfo annotationCls, String name, ClassLoaderInfo classLoader, String url) {
    this.classLoader = classLoader;

    this.name = name;
    isClass = true;

    //superClass = objectClassInfo;
    superClass = ClassLoaderInfo.getSystemResolvedClassInfo("gov.nasa.jpf.AnnotationProxyBase");

    interfaceNames = new String[]{ annotationCls.name };    
    packageName = annotationCls.packageName;
    sourceFileName = annotationCls.sourceFileName;
    genericSignature = annotationCls.genericSignature;

    sFields = new FieldInfo[0]; // none
    staticDataSize = 0;

    methods = new HashMap<String, MethodInfo>();
    iFields = new FieldInfo[annotationCls.methods.size()];
    nInstanceFields = iFields.length;

    // all accessor declaredMethods of ours make it into iField/method combinations
    int idx = 0;
    int off = 0;  // no super class
    for (MethodInfo mi : annotationCls.getDeclaredMethodInfos()) {
      String mname = mi.getName();
      String mtype = mi.getReturnType();
      String genericSignature = mi.getGenericSignature();

      // create and initialize an instance field for it
      FieldInfo fi = FieldInfo.create(mname, mtype, 0);
      fi.linkToClass(this, idx, off);
      fi.setGenericSignature(genericSignature);
      iFields[idx++] = fi;
      off += fi.getStorageSize();

      MethodInfo pmi = new MethodInfo(this, mname, mi.getSignature(), Modifier.PUBLIC, 1, 2);
      pmi.setGenericSignature(genericSignature);
      
      setAnnotationValueGetterCode( pmi, fi);
      methods.put(pmi.getUniqueName(), pmi);
    }

    instanceDataSize = computeInstanceDataSize();
    instanceDataOffset = 0;

    classFileUrl = url;
    linkFields();
  }
  
  // since id and hence uniqueId are not set before this class is registered, we can't use them
  
  @Override
  public int hashCode() {
    return OATHash.hash(name.hashCode(), classLoader.hashCode());
  }
  
  @Override
  public boolean equals (Object o) {
    if (o instanceof ClassInfo) {
      ClassInfo other = (ClassInfo)o;
      if (classLoader == other.classLoader) {
        // beware of ClassInfos that are not registered yet - in this case we have to equals names
        if (name.equals(other.name)) {
          return true;
        }
      }
    }
    
    return false;
  }

  protected String computeSourceFileName(){
    return name.replace('.', '/') + ".java";
  }

  protected void checkUnresolvedNativeMethods(){
    for (MethodInfo mi : methods.values()){
      if (mi.isUnresolvedNativeMethod()){
        NativeMethodInfo nmi = new NativeMethodInfo(mi, null, nativePeer);
        nmi.replace(mi);
      }
    }
  }

  protected void processJPFConfigAnnotation() {
    AnnotationInfo ai = getAnnotation("gov.nasa.jpf.annotation.JPFConfig");
    if (ai != null) {
      for (String s : ai.getValueAsStringArray()) {
        config.parse(s);
      }
    }
  }

  protected void loadAnnotationListeners () {
    if (autoloadAnnotations != null) {
      autoloadListeners(annotations); // class annotations

      for (int i=0; i<sFields.length; i++) {
        autoloadListeners(sFields[i].getAnnotations());
      }

      for (int i=0; i<iFields.length; i++) {
        autoloadListeners(iFields[i].getAnnotations());
      }

      // method annotations are checked during method loading
      // (to avoid extra iteration)
    }
  }

  void autoloadListeners(AnnotationInfo[] annos) {
    if ((annos != null) && (autoloadAnnotations != null)) {
      for (AnnotationInfo ai : annos) {
        String aName = ai.getName();
        if (autoloadAnnotations.contains(aName)) {
          if (!autoloaded.contains(aName)) {
            autoloaded.add(aName);
            String key = "listener." + aName;
            String defClsName = aName + "Checker";
            try {
              JPFListener listener = config.getInstance(key, JPFListener.class, defClsName);
              
              JPF jpf = VM.getVM().getJPF(); // <2do> that's a BAD access path
              jpf.addUniqueTypeListener(listener);

              if (logger.isLoggable(Level.INFO)){
                logger.info("autoload annotation listener: @", aName, " => ", listener.getClass().getName());
              }

            } catch (JPFConfigException cx) {
              logger.warning("no autoload listener class for annotation " + aName +
                             " : " + cx.getMessage());
              autoloadAnnotations.remove(aName);
            }
          }
        }
      }

      if (autoloadAnnotations.isEmpty()) {
        autoloadAnnotations = null;
      }
    }
  }

  protected NativePeer loadNativePeer(){
    return NativePeer.getNativePeer(this);
  }
  
  /**
   * Returns the class loader that 
   */
  public ClassLoaderInfo getClassLoaderInfo() {
    return classLoader;
  }

  /**
   * the container this is stored in
   */
  public Statics getStatics() {
    return classLoader.getStatics();
  }
  
  /**
   * required by InfoObject interface
   */
  public ClassInfo getClassInfo() {
    return this;
  }

  protected void setAssertionStatus() {
    if(isInitialized()) {
      return;
    } else {
      enableAssertions = classLoader.desiredAssertionStatus(name);
    }
  }

  boolean getAssertionStatus () {
    return enableAssertions;
  }

  public boolean desiredAssertionStatus() {
    return classLoader.desiredAssertionStatus(name);
  }

  public String getGenericSignature() {
    return genericSignature;
  }

  public void setGenericSignature(String sig){
    genericSignature = sig;
  }
  
  public boolean isArray () {
    return isArray;
  }

  public boolean isEnum () {
    return isEnum;
  }

  public boolean isAbstract() {
    return isAbstract;
  }

  public boolean isBuiltin(){
    return isBuiltin;
  }
  
  public boolean isInterface() {
    return ((modifiers & Modifier.INTERFACE) != 0);
  }

  public boolean isReferenceArray () {
    return isReferenceArray;
  }

  public boolean isObjectClassInfo() {
    return isObjectClassInfo;
  }

  public boolean isStringClassInfo() {
    return isStringClassInfo;
  }

  public boolean isThreadClassInfo() {
    return isThreadClassInfo;
  }

  protected void checkNoClinitInitialization(){
    if (!isInitialized()){
      ThreadInfo ti = ThreadInfo.getCurrentThread();
      registerClass(ti);
      setInitialized(); // we might want to check if there is a clinit
    }
  }
  
  protected ClassInfo createAnnotationProxy (String proxyName){
    // to be overridden by VM specific ClassInfos
    return null;
  }
  
  public ClassInfo getAnnotationProxy (){
    // <2do> test if this is a annotation ClassInfo
    
    checkNoClinitInitialization(); // annotation classes don't have clinits
    
    ClassInfo ciProxy = classLoader.getResolvedAnnotationProxy(this);
    ciProxy.checkNoClinitInitialization();
    
    return ciProxy;
  }
  
/**
  public static ClassInfo getAnnotationProxy (ClassInfo ciAnnotation){
    ThreadInfo ti = ThreadInfo.getCurrentThread();

    // make sure the annotationCls is initialized (no code there)
    if (!ciAnnotation.isInitialized()) {
      ciAnnotation.registerClass(ti);
      ciAnnotation.setInitialized(); // no clinit
    }

    String url = computeProxyUrl(ciAnnotation);
    ClassInfo ci = null; // getOriginalClassInfo(url);

    if (ci == null){
      String cname = ciAnnotation.getName() + "$Proxy";
      ci = new ClassInfo(ciAnnotation, cname, ciAnnotation.classLoader, url);
      ciAnnotation.classLoader.addResolvedClass(ci);
      if (!ci.isInitialized()){
        ci.registerClass(ti);
        ci.setInitialized();
      }
    }

    return ci;
  }
**/

  public boolean areAssertionsEnabled() {
    return enableAssertions;
  }

  public boolean hasInstanceFields () {
    return (instanceDataSize > 0);
  }

  public ElementInfo getClassObject(){
    StaticElementInfo sei = getStaticElementInfo();
    
    if (sei != null){
      int objref = sei.getClassObjectRef();
      return VM.getVM().getElementInfo(objref);
    }

    return null;
  }
  
  public ElementInfo getModifiableClassObject(){
    StaticElementInfo sei = getStaticElementInfo();
    
    if (sei != null){
      int objref = sei.getClassObjectRef();
      return VM.getVM().getModifiableElementInfo(objref);
    }

    return null;
  }
  

  public int getClassObjectRef () {
    StaticElementInfo sei = getStaticElementInfo();    
    return (sei != null) ? sei.getClassObjectRef() : MJIEnv.NULL;
  }

  public gov.nasa.jpf.vm.ClassFileContainer getContainer(){
    return container;
  }
  
  public String getClassFileUrl (){
    return classFileUrl;
  }

  //--- type based object release actions
  
  public boolean hasReleaseAction (ReleaseAction action){
    return (releaseActions != null) && releaseActions.contains(action);
  }
  
  /**
   * NOTE - this can only be set *before* subclasses are loaded (e.g. from classLoaded() notification) 
   */
  public void addReleaseAction (ReleaseAction action){
    // flattened in ctor to super releaseActions
    releaseActions = new ImmutableList<ReleaseAction>( action, releaseActions);
  }
  
  /**
   * recursively process release actions registered for this type or any of
   * its super types (only classes). The releaseAction list is flattened during
   * ClassInfo initialization, to reduce runtime overhead during GC sweep
   */
  public void processReleaseActions (ElementInfo ei){
    if (superClass != null){
      superClass.processReleaseActions(ei);
    }
    
    if (releaseActions != null) {
      for (ReleaseAction action : releaseActions) {
        action.release(ei);
      }
    }
  }
  
  public int getModifiers() {
    return modifiers;
  }

  /**
   * Note that 'uniqueName' is the name plus the argument type part of the
   * signature, idx.e. everything that's relevant for overloading
   * (besides saving some const space, we also ease reverse lookup
   * of natives that way).
   * Note also that we don't have to make any difference between
   * class and instance declaredMethods, because that just matters in the
   * INVOKExx instruction, when looking up the relevant ClassInfo to start
   * searching in (either by means of the object type, or by means of the
   * constpool classname entry).
   */
  public MethodInfo getMethod (String uniqueName, boolean isRecursiveLookup) {
    MethodInfo mi = methods.get(uniqueName);

    if ((mi == null) && isRecursiveLookup && (superClass != null)) {
      mi = superClass.getMethod(uniqueName, true);
    }

    return mi;
  }

  /**
   * if we don't know the return type
   * signature is in paren/dot notation
   */
  public MethodInfo getMethod (String name, String signature, boolean isRecursiveLookup) {
    MethodInfo mi = null;
    String matchName = name + signature;

    for (Map.Entry<String, MethodInfo>e : methods.entrySet()) {
      if (e.getKey().startsWith(matchName)){
        mi = e.getValue();
        break;
      }
    }

    if ((mi == null) && isRecursiveLookup && (superClass != null)) {
      mi = superClass.getMethod(name, signature, true);
    }

    return mi;
  }


  /**
   * almost the same as above, except of that Class.getMethod() doesn't specify
   * the return type. Not sure if that is a bug in the Java specs waiting to be
   * fixed, or if covariant return types are not allowed in reflection lookup.
   * Until then, it's awfully inefficient
   */
  public MethodInfo getReflectionMethod (String fullName, boolean isRecursiveLookup) {
    for (Map.Entry<String, MethodInfo>e : methods.entrySet()) {
      String name = e.getKey();
      if (name.startsWith(fullName)) {
        return e.getValue();
      }
    }

    if (isRecursiveLookup && (superClass != null)) {
      return superClass.getReflectionMethod(fullName, true);
    }

    return null;
  }
  
  /**
   * iterate over all declaredMethods of this class (and it's superclasses), until
   * the provided MethodLocator tells us it's done
   */
  public void matchMethods (MethodLocator loc) {
    for (MethodInfo mi : methods.values()) {
      if (loc.match(mi)) {
        return;
      }
    }
    if (superClass != null) {
      superClass.matchMethods(loc);
    }
  }

  /**
   * iterate over all declaredMethods declared in this class, until the provided
   * MethodLocator tells us it's done
   */
  public void matchDeclaredMethods (MethodLocator loc) {
    for (MethodInfo mi : methods.values()) {
      if (loc.match(mi)) {
        return;
      }
    }
  }

  public Iterator<MethodInfo> iterator() {
    return new Iterator<MethodInfo>() {
      ClassInfo ci = ClassInfo.this;
      Iterator<MethodInfo> it = ci.methods.values().iterator();

      public boolean hasNext() {
        if (it.hasNext()) {
          return true;
        } else {
          if (ci.superClass != null) {
            ci = ci.superClass;
            it = ci.methods.values().iterator();
            return it.hasNext();
          } else {
            return false;
          }
        }
      }

      public MethodInfo next() {
        if (hasNext()) {
          return it.next();
        } else {
          throw new NoSuchElementException();
        }
      }

      public void remove() {
        // not supported
        throw new UnsupportedOperationException("can't remove methods");
      }
    };
  }
  
  public Iterator<MethodInfo> declaredMethodIterator() {
    return methods.values().iterator();
  }

  /**
   * Search up the class hierarchy to find a static field
   * @param fName name of field
   * @return null if field name not found (not declared)
   */
  public FieldInfo getStaticField (String fName) {
    FieldInfo fi;
    ClassInfo c = this;

    while (c != null) {
      fi = c.getDeclaredStaticField(fName);
      if (fi != null) {
        return fi;
      }
      c = c.superClass;
    }

    //interfaceNames can have static fields too
    // <2do> why would that not be already resolved here ?
    for (ClassInfo ci : getAllInterfaces()) {
      fi = ci.getDeclaredStaticField(fName);
      if (fi != null) {
        return fi;
      }
    }

    return null;
  }

  public Object getStaticFieldValueObject (String id){
    ClassInfo c = this;
    Object v;

    while (c != null){
      ElementInfo sei = c.getStaticElementInfo();
      v = sei.getFieldValueObject(id);
      if (v != null){
        return v;
      }
      c = c.getSuperClass();
    }

    return null;
  }

  public FieldInfo[] getDeclaredStaticFields() {
    return sFields;
  }

  public FieldInfo[] getDeclaredInstanceFields() {
    return iFields;
  }

  /**
   * FieldInfo lookup in the static fields that are declared in this class
   * <2do> pcm - should employ a map at some point, but it's usually not that
   * important since we can cash the returned FieldInfo in the PUT/GET_STATIC insns
   */
  public FieldInfo getDeclaredStaticField (String fName) {
    for (int i=0; i<sFields.length; i++) {
      if (sFields[i].getName().equals(fName)) return sFields[i];
    }

    return null;
  }

  /**
   * base relative FieldInfo lookup - the workhorse
   * <2do> again, should eventually use Maps
   * @param fName the field name
   */
  public FieldInfo getInstanceField (String fName) {
    FieldInfo fi;
    ClassInfo c = this;

    while (c != null) {
      fi = c.getDeclaredInstanceField(fName);
      if (fi != null) return fi;
      c = c.superClass;
    }

    return null;
  }

  /**
   * FieldInfo lookup in the fields that are declared in this class
   */
  public FieldInfo getDeclaredInstanceField (String fName) {
    for (int i=0; i<iFields.length; i++) {
      if (iFields[i].getName().equals(fName)) return iFields[i];
    }

    return null;
  }
  
  public String getSignature() {
    if (signature == null) {
      signature = Types.getTypeSignature(name, false);
    }
    
    return signature;     
  }

  /**
   * Returns the name of the class.  e.g. "java.lang.String".  similar to
   * java.lang.Class.getName().
   */
  public String getName () {
    return name;
  }

  public String getSimpleName () {
    int i;
    String enclosingClassName = getEnclosingClassName();
    
    if(enclosingClassName!=null){
      i = enclosingClassName.length();      
    } else{
      i = name.lastIndexOf('.');
    }
    
    return name.substring(i+1);
  }

  public String getPackageName () {
    return packageName;
  }

  public int getId() {
    return id;
  }

  public long getUniqueId() {
    return uniqueId;
  }

  public int getFieldAttrs (int fieldIndex) {
    fieldIndex = 0; // Get rid of IDE warning
     
    return 0;
  }

  public void setElementInfoAttrs (int attrs){
    elementInfoAttrs = attrs;
  }

  public void addElementInfoAttr (int attr){
    elementInfoAttrs |= attr;
  }

  public int getElementInfoAttrs () {
    return elementInfoAttrs;
  }

  public Source getSource () {
    if (source == null) {
      source = loadSource();
    }

    return source;
  }

  public String getSourceFileName () {
    return sourceFileName;
  }

  /**
   * Returns the information about a static field.
   */
  public FieldInfo getStaticField (int index) {
    return sFields[index];
  }

  /**
   * Returns the name of a static field.
   */
  public String getStaticFieldName (int index) {
    return getStaticField(index).getName();
  }

  /**
   * Checks if a static method call is deterministic, but only for
   * abtraction based determinism, due to Bandera.choose() calls
   */
  public boolean isStaticMethodAbstractionDeterministic (ThreadInfo th,
                                                         MethodInfo mi) {
    //    Reflection r = reflection.instantiate();
    //    return r.isStaticMethodAbstractionDeterministic(th, mi);
    // <2do> - still has to be implemented
     
    th = null;  // Get rid of IDE warning
    mi = null;
     
    return true;
  }

  public String getSuperClassName() {
    return superClassName;
  }

  /**
   * Return the super class.
   */
  public ClassInfo getSuperClass () {
    return superClass;
  }

  /**
   * return the ClassInfo for the provided superclass name. If this is equals
   * to ourself, return this (a little bit strange if we hit it in the first place)
   */
  public ClassInfo getSuperClass (String clsName) {
    if (clsName.equals(name)) return this;

    if (superClass != null) {
      return superClass.getSuperClass(clsName);
    } else {
      return null;
    }
  }
  
  /**
   * beware - this loads (but not yet registers) the enclosing class
   */
  public String getEnclosingClassName(){
    return enclosingClassName;
  }
  
  /**
   * beware - this loads (but not yet registers) the enclosing class
   */
  public ClassInfo getEnclosingClassInfo() {
    String enclName = getEnclosingClassName();
    return (enclName == null ? null : classLoader.getResolvedClassInfo(enclName)); // ? is this supposed to use the same classloader
  }

  public String getEnclosingMethodName(){
    return enclosingMethodName;
  }

  /**
   * same restriction as getEnclosingClassInfo() - might not be registered/initialized
   */
  public MethodInfo getEnclosingMethodInfo(){
    MethodInfo miEncl = null;
    
    if (enclosingMethodName != null){
      ClassInfo ciIncl = getEnclosingClassInfo();
      miEncl = ciIncl.getMethod( enclosingMethodName, false);
    }
    
    return miEncl;
  }
  
  /**
   * Returns true if the class is a system class.
   */
  public boolean isSystemClass () {
    return name.startsWith("java.") || name.startsWith("javax.");
  }

  /**
   * <2do> that's stupid - we should use subclasses for builtin and box types
   */
  public boolean isBoxClass () {
    if (name.startsWith("java.lang.")) {
      String rawType = name.substring(10);
      if (rawType.startsWith("Boolean") ||
          rawType.startsWith("Byte") ||
          rawType.startsWith("Character") ||
          rawType.startsWith("Integer") ||
          rawType.startsWith("Float") ||
          rawType.startsWith("Long") ||
          rawType.startsWith("Double")) {
        return true;
      }
    }
    return false;
  }

  /**
   * Returns the type of a class.
   */
  public String getType () {
    if (!isArray) {
      return "L" + name.replace('.', '/') + ";";
    } else {
      return name;
    }
  }

  /**
   * is this a (subclass of) WeakReference? this must be efficient, since it's
   * called in the mark phase on all live objects
   */
  public boolean isWeakReference () {
    return isWeakReference;
  }

  /**
   * note this only returns true is this is really the java.lang.ref.Reference classInfo
   */
  public boolean isReferenceClassInfo () {
    return isRefClassInfo;
  }

  /**
   * whether this refers to a primitive type.
   */
  public boolean isPrimitive() {
    return superClass == null && !isObjectClassInfo();
  }


  boolean hasRefField (int ref, Fields fv) {
    ClassInfo c = this;

    do {
      FieldInfo[] fia = c.iFields;
      for (int i=0; i<fia.length; i++) {
        FieldInfo fi = c.iFields[i];
        if (fi.isReference() && (fv.getIntValue( fi.getStorageOffset()) == ref)) return true;
      }
      c = c.superClass;
    } while (c != null);

    return false;
  }

  boolean hasImmutableInstances () {
    return ((elementInfoAttrs & ElementInfo.ATTR_IMMUTABLE) != 0);
  }

  public boolean hasInstanceFieldInfoAttr (Class<?> type){
    for (int i=0; i<nInstanceFields; i++){
      if (getInstanceField(i).hasAttr(type)){
        return true;
      }
    }
    
    return false;
  }
  
  public NativePeer getNativePeer () {
    return nativePeer;
  }
  
  /**
   * Returns true if the given class is an instance of the class
   * or interface specified.
   */
  public boolean isInstanceOf (String cname) {
    if (isPrimitive()) {
      return Types.getJNITypeCode(name).equals(cname);
    } else {
      cname = Types.getClassNameFromTypeName(cname);
      ClassInfo ci = this.classLoader.getResolvedClassInfo(cname);
      return isInstanceOf(ci);
    }
  }

  /**
   * Returns true if the given class is an instance of the class
   * or interface specified.
   */
  public boolean isInstanceOf (ClassInfo ci) {
    if (isPrimitive()) { // no inheritance for builtin types
      return (this==ci);
    } else {
      for (ClassInfo c = this; c != null; c = c.superClass) {
        if (c==ci) {
          return true;
        }
      }

      return getAllInterfaces().contains(ci);
    }
  }

  public boolean isInnerClassOf (String enclosingName){
    // don't register or initialize yet
    ClassInfo ciEncl = classLoader.tryGetResolvedClassInfo( enclosingName);
    if (ciEncl != null){
      return ciEncl.hasInnerClass(name);
    } else {
      return false;
    }
  }
  
  public boolean hasInnerClass (String innerName){
    for (int i=0; i<innerClassNames.length; i++){
      if (innerClassNames[i].equals(innerName)){
        return true;
      }
    }
    
    return false;
  }


  public static String makeModelClassPath (Config config) {
    StringBuilder buf = new StringBuilder(256);
    String ps = File.pathSeparator;
    String v;

    for (File f : config.getPathArray("boot_classpath")){
      buf.append(f.getAbsolutePath());
      buf.append(ps);
    }

    for (File f : config.getPathArray("classpath")){
      buf.append(f.getAbsolutePath());
      buf.append(ps);
    }

    // finally, we load from the standard Java libraries
    v = System.getProperty("sun.boot.class.path");
    if (v != null) {
      buf.append(v);
    }
    
    return buf.toString();
  }
  
  protected static String[] loadArrayInterfaces () {
    return new String[] {"java.lang.Cloneable", "java.io.Serializable"};
  }

  protected static String[] loadBuiltinInterfaces (String type) {
    return EMPTY_STRING_ARRAY;
  }


  /**
   * Loads the ClassInfo for named class.
   * @param set a Set to which the interface names (String) are added
   * @param ifcs class to find interfaceNames for.
   */
  void loadInterfaceRec (Set<ClassInfo> set, String[] interfaces) throws ClassInfoException {
    if (interfaces != null) {
      for (String iname : interfaces) {

        ClassInfo ci = classLoader.getResolvedClassInfo(iname);

        if (set != null){
          set.add(ci);
        }

        loadInterfaceRec(set, ci.interfaceNames);
      }
    }
  }

  int computeInstanceDataOffset () {
    if (superClass == null) {
      return 0;
    } else {
      return superClass.getInstanceDataSize();
    }
  }

  int getInstanceDataOffset () {
    return instanceDataOffset;
  }

  ClassInfo getClassBase (String clsBase) {
    if ((clsBase == null) || (name.equals(clsBase))) return this;

    if (superClass != null) {
      return superClass.getClassBase(clsBase);
    }

    return null; // Eeek - somebody asked for a class that isn't in the base list
  }

  int computeInstanceDataSize () {
    int n = getDataSize( iFields);

    for (ClassInfo c=superClass; c!= null; c=c.superClass) {
      n += c.getDataSize(c.iFields);
    }

    return n;
  }

  public int getInstanceDataSize () {
    return instanceDataSize;
  }

  int getDataSize (FieldInfo[] fields) {
    int n=0;
    for (int i=0; i<fields.length; i++) {
      n += fields[i].getStorageSize();
    }

    return n;
  }

  public int getNumberOfDeclaredInstanceFields () {
    return iFields.length;
  }

  public FieldInfo getDeclaredInstanceField (int i) {
    return iFields[i];
  }

  public int getNumberOfInstanceFields () {
    return nInstanceFields;
  }

  public FieldInfo getInstanceField (int i) {
    int idx = i - (nInstanceFields - iFields.length);
    if (idx >= 0) {
      return ((idx < iFields.length) ? iFields[idx] : null);
    } else {
      return ((superClass != null) ? superClass.getInstanceField(i) : null);
    }
  }

  public FieldInfo[] getInstanceFields(){
    FieldInfo[] fields = new FieldInfo[nInstanceFields];
    
    for (int i=0; i<fields.length; i++){
      fields[i] = getInstanceField(i);
    }
    
    return fields;
  }

  public int getStaticDataSize () {
    return staticDataSize;
  }

  int computeStaticDataSize () {
    return getDataSize(sFields);
  }

  public int getNumberOfStaticFields () {
    return sFields.length;
  }

  protected Source loadSource () {
    return Source.getSource(sourceFileName);
  }

  public static boolean isBuiltinClass (String cname) {
    char c = cname.charAt(0);

    // array class
    if ((c == '[') || cname.endsWith("[]")) {
      return true;
    }

    // primitive type class
    if (Character.isLowerCase(c)) {
      if ("int".equals(cname) || "byte".equals(cname) ||
          "boolean".equals(cname) || "double".equals(cname) ||
          "long".equals(cname) || "char".equals(cname) ||
          "short".equals(cname) || "float".equals(cname) || "void".equals(cname)) {
        return true;
      }
    }

    return false;
  }

  /**
   * set the locations where we look up sources
   */
  static void setSourceRoots (Config config) {
    Source.init(config);
  }

  /**
   * get names of all interfaceNames (transitive, idx.e. incl. bases and super-interfaceNames)
   * @return a Set of String interface names
   */
  public Set<ClassInfo> getAllInterfaces () {
    if (allInterfaces == null) {
      HashSet<ClassInfo> set = new HashSet<ClassInfo>();

      for (ClassInfo ci=this; ci != null; ci=ci.superClass) {
        loadInterfaceRec(set, ci.interfaceNames);
      }

      allInterfaces = Collections.unmodifiableSet(set);
    }

    return allInterfaces;
  }

  /**
   * get names of directly implemented interfaceNames
   */
  public String[] getDirectInterfaceNames () {
    return interfaceNames;
  }

  public Set<ClassInfo> getInterfaceClassInfos() {
    return interfaces;
  }

  public Set<ClassInfo> getAllInterfaceClassInfos() {
    return getAllInterfaces();
  }

  
  /**
   * get names of direct inner classes
   */
  public String[] getInnerClasses(){
    return innerClassNames;
  }
  
  public ClassInfo[] getInnerClassInfos(){
    ClassInfo[] innerClassInfos = new ClassInfo[innerClassNames.length];
    
    for (int i=0; i< innerClassNames.length; i++){
      innerClassInfos[i] = classLoader.getResolvedClassInfo(innerClassNames[i]); // ? is this supposed to use the same classloader
    }
    
    return innerClassInfos;
  }
  

  public ClassInfo getComponentClassInfo () {
    if (isArray()) {
      String cn = name.substring(1);

      if (cn.charAt(0) != '[') {
        cn = Types.getTypeName(cn);
      }

      ClassInfo cci = classLoader.getResolvedClassInfo(cn);

      return cci;
    }

    return null;
  }

  /**
   * most definitely not a public method, but handy for the NativePeer
   */
  protected Map<String, MethodInfo> getDeclaredMethods () {
    return methods;
  }

  /**
   * be careful, this replaces or adds MethodInfos dynamically
   */
  public MethodInfo putDeclaredMethod (MethodInfo mi){
    return methods.put(mi.getUniqueName(), mi);
  }

  public MethodInfo[] getDeclaredMethodInfos() {
    MethodInfo[] a = new MethodInfo[methods.size()];
    methods.values().toArray(a);
    return a;
  }

  public Instruction[] getMatchingInstructions (LocationSpec lspec){
    Instruction[] insns = null;

    if (lspec.matchesFile(sourceFileName)){
      for (MethodInfo mi : methods.values()) {
        Instruction[] a = mi.getMatchingInstructions(lspec);
        if (a != null){
          if (insns != null) {
            // not very efficient but probably rare
            insns = Misc.appendArray(insns, a);
          } else {
            insns = a;
          }

          // little optimization
          if (!lspec.isLineInterval()) {
            break;
          }
        }
      }
    }

    return insns;
  }

  public List<MethodInfo> getMatchingMethodInfos (MethodSpec mspec){
    ArrayList<MethodInfo> list = null;
    if (mspec.matchesClass(name)) {
      for (MethodInfo mi : methods.values()) {
        if (mspec.matches(mi)) {
          if (list == null) {
            list = new ArrayList<MethodInfo>();
          }
          list.add(mi);
        }
      }
    }
    return list;
  }

  public MethodInfo getFinalizer () {
    return finalizer;
  }

  public MethodInfo getClinit() {
    // <2do> braindead - cache
    for (MethodInfo mi : methods.values()) {
      if ("<clinit>".equals(mi.getName())) {
        return mi;
      }
    }
    return null;
  }

  public boolean hasCtors() {
    // <2do> braindead - cache
    for (MethodInfo mi : methods.values()) {
      if ("<init>".equals(mi.getName())) {
        return true;
      }
    }
    return false;
  }

  public static ClassInfo getInitializedSystemClassInfo (String clsName, ThreadInfo ti){
    ClassLoaderInfo systemLoader = ClassLoaderInfo.getCurrentSystemClassLoader();
    ClassInfo ci = systemLoader.getResolvedClassInfo(clsName);

    ci.registerClass(ti); // this is safe to call on already loaded classes

    if (ci.initializeClass(ti)) {
      throw new ClinitRequired(ci);
    }

    return ci;
  }

  /**
   * this one is for clients that need to synchronously get an initialized classinfo.
   * NOTE: we don't handle clinits here. If there is one, this will throw
   * an exception. NO STATIC BLOCKS / FIELDS ALLOWED
   */
  public static ClassInfo getInitializedClassInfo (String clsName, ThreadInfo ti){
    ClassLoaderInfo cl = ClassLoaderInfo.getCurrentClassLoader();
    return cl.getInitializedClassInfo(clsName, ti);
  }

  public boolean isRegistered () {
    //return (id != -1);
    return getStaticElementInfo() != null;
  }
  
  /**
   * this registers a ClassInfo in the corresponding ClassLoader statics so that we can cross-link from
   * SUT code and access static fields.
   */
  public StaticElementInfo registerClass (ThreadInfo ti){
    StaticElementInfo sei = getStaticElementInfo();
    
    if (sei == null) {
      // do this recursively for superclasses and interfaceNames
      // respective classes might be defined by another classloader, so we have to call their ClassInfo.registerClass()
      
      if (superClass != null) {
        superClass.registerClass(ti);
      }

      for (ClassInfo ifc : interfaces) {
        ifc.registerClass(ti);
      }
      
      ClassInfo.logger.finer("registering class: ", name);
      
      ElementInfo ei = createClassObject( ti);
      sei = createAndLinkStaticElementInfo( ti, ei);
      
      // SUT class is fully resolved and registered (but not necessarily initialized), notify listeners
      ti.getVM().notifyClassLoaded(this);
    }
    
    return sei;
  }

  ElementInfo createClassObject (ThreadInfo ti){
    Heap heap = VM.getVM().getHeap(); // ti can be null (during main thread initialization)

    int anchor = name.hashCode(); // 2do - this should also take the ClassLoader ref into account

    SystemClassLoaderInfo systemClassLoader = ti.getSystemClassLoaderInfo();

    ClassInfo classClassInfo = systemClassLoader.getClassClassInfo();    
    ElementInfo ei = heap.newSystemObject(classClassInfo, ti, anchor);
    int clsObjRef = ei.getObjectRef();
    
    ElementInfo eiClsName = heap.newSystemString(name, ti, clsObjRef);
    ei.setReferenceField("name", eiClsName.getObjectRef());

    ei.setBooleanField("isPrimitive", isPrimitive());
    
    // setting the ID_FIELD is done in registerClass once we have a StaticElementInfo

    // link the SUT class object to the classloader 
    ei.setReferenceField("classLoader", classLoader.getClassLoaderObjectRef());
    
    return ei;
  }
  
  StaticElementInfo createAndLinkStaticElementInfo (ThreadInfo ti, ElementInfo eiClsObj) {
    Statics statics = classLoader.getStatics();
    StaticElementInfo sei = statics.newClass(this, ti, eiClsObj);
    
    id = sei.getObjectRef();  // kind of a misnomer, it's really an id    
    uniqueId = ((long)classLoader.getId() << 32) | id;
    
    eiClsObj.setIntField( ID_FIELD, id);      
    
    return sei;
  }

  
  // for startup classes, the order of initialization is reversed since we can't create
  // heap objects before we have a minimal set of registered classes
  
  void registerStartupClass(ThreadInfo ti, List<ClassInfo> list) {
    if (!isRegistered()) {
      // do this recursively for superclasses and interfaceNames
      // respective classes might be defined by another classloader, so we have
      // to call their ClassInfo.registerClass()

      if (superClass != null) {
        superClass.registerStartupClass(ti, list);
      }

      for (ClassInfo ifc : interfaces) {
        ifc.registerStartupClass(ti, list);
      }
    }

    if (!list.contains(this)) {
      list.add(this);
      ClassInfo.logger.finer("registering startup class: ", name);
      createStartupStaticElementInfo(ti);
    }
    
      // SUT class is fully resolved and registered (but not necessarily initialized), notify listeners
      ti.getVM().notifyClassLoaded(this);
  }
  
  StaticElementInfo createStartupStaticElementInfo (ThreadInfo ti) {
    Statics statics = classLoader.getStatics();
    StaticElementInfo sei = statics.newStartupClass(this, ti);
    
    id = sei.getObjectRef();  // kind of a misnomer, it's really an id    
    uniqueId = ((long)classLoader.getId() << 32) | id;
    
    return sei;
  }
  
  ElementInfo createAndLinkStartupClassObject (ThreadInfo ti) {
    StaticElementInfo sei = getStaticElementInfo();
    ElementInfo ei = createClassObject(ti);
    
    sei.setClassObjectRef(ei.getObjectRef());
    ei.setIntField( ID_FIELD, id);      
    
    return ei;
  }
  
  boolean checkIfValidClassClassInfo() {
    return getDeclaredInstanceField( ID_FIELD) != null;
  }
  
  public boolean isInitializing () {
    StaticElementInfo sei = getStaticElementInfo();
    return ((sei != null) && (sei.getStatus() >= 0));
  }

  /**
   * note - this works recursively upwards since there might
   * be a superclass with a clinit that is still executing
   */
  public boolean isInitialized () {
    for (ClassInfo ci = this; ci != null; ci = ci.superClass){
      StaticElementInfo sei = ci.getStaticElementInfo();
      if (sei == null || sei.getStatus() != INITIALIZED){
        return false;
      }
    }
    
    return true;
  }

  public boolean isResolved () {
    return (!isObjectClassInfo() && superClass != null);
  }

  public boolean needsInitialization () {
    StaticElementInfo sei = getStaticElementInfo();
    return ((sei == null) || (sei.getStatus() > INITIALIZED));
  }

  public void setInitializing(ThreadInfo ti) {
    StaticElementInfo sei = getModifiableStaticElementInfo();
    sei.setStatus(ti.getId());
  }
  
  /**
   * check if this class requires clinit execution. If so,
   * push the corresponding DirectCallStackFrames.
   * 
   * clients have to be aware of that frames might get pushed
   * and properly handle re-execution
   */
  public boolean pushRequiredClinits (ThreadInfo ti){
    StaticElementInfo sei = getStaticElementInfo();    
    if (sei == null) {
      sei = registerClass(ti);
    }
<<<<<<< HEAD
=======
    
    //if (sei.getStatus() == UNINITIALIZED){
    if (sei.getStatus() != INITIALIZED){
      if (initializeClass(ti)) {
        // there are new <clinit> frames on the stack
        return true;
      }
    }
>>>>>>> 77e2c4b1

    return initializeClass(ti); // indicates if we pushed clinits
  }
    
  public void setInitialized() {
    StaticElementInfo sei = getModifiableStaticElementInfo();
    sei.setStatus(INITIALIZED);

    // we don't emit classLoaded() notifications for non-builtin classes
    // here anymore because it would be confusing to get instructionExecuted()
    // notifications from the <clinit> execution before the classLoaded()
  }

  /**
   * perform static initialization of class
   * this recursively initializes all super classes, but NOT the interfaces
   *
   * @param ti executing thread
   * @return  true if clinit stackframes were pushed, idx.e. context instruction
   * needs to be re-executed
   */
  public boolean initializeClass (ThreadInfo ti) {
    int pushedFrames = 0;

    // push clinits of class hierarchy (upwards, since call stack is LIFO)
    for (ClassInfo ci = this; ci != null; ci = ci.getSuperClass()) {
      if (ci.pushClinit(ti)) {
        
        // note - we don't treat registration/initialization of a class as
        // a sharedness-changing operation since it is done automatically by
        // the VM and the triggering action in the SUT (e.g. static field access or method call)
        // is the one that should update sharedness and/or break the transition accordingly
        
        // we can't do setInitializing() yet because there is no global lock that
        // covers the whole clinit chain, and we might have a context switch before executing
        // a already pushed subclass clinit - there can be races as to which thread
        // does the static init first. Note this case is checked in INVOKECLINIT
        // (which is one of the reasons why we have it).
        pushedFrames++;
      }
    }

    return (pushedFrames > 0);
  }

  /**
   * local class initialization
   * @return true if we pushed a &lt;clinit&gt; frame
   */
  protected boolean pushClinit (ThreadInfo ti) {
    StaticElementInfo sei = getStaticElementInfo();
    int stat = sei.getStatus();
    
    if (stat != INITIALIZED) {
      if (stat != ti.getId()) {
        // even if it is already initializing - if it does not happen in the current thread
        // we have to sync, which we do by calling clinit
        MethodInfo mi = getMethod("<clinit>()V", false);
        if (mi != null) {
          DirectCallStackFrame frame = createDirectCallStackFrame(ti, mi, 0);
          ti.pushFrame( frame);
          return true;

        } else {
          // it has no clinit, so it already is initialized
          setInitialized();
        }
      } else {
        // ignore if it's already being initialized  by our own thread (recursive request)
      }
    }

    return false;
  }

  public StaticElementInfo getStaticElementInfo() {
    if (id != -1) {
      return classLoader.getStatics().get( id);
    } else {
      return null;
    }
  }

  public StaticElementInfo getModifiableStaticElementInfo() {
    if (id != -1) {
      return classLoader.getStatics().getModifiable( id);
    } else {
      return null;      
    }
  }

  Fields createArrayFields (String type, int nElements, int typeSize, boolean isReferenceArray) {
    return fieldsFactory.createArrayFields( type, this,
                                            nElements, typeSize, isReferenceArray);
  }

  /**
   * Creates the fields for a class.  This gets called during registration of a ClassInfo
   */
  Fields createStaticFields () {
    return fieldsFactory.createStaticFields(this);
  }

  void initializeStaticData (ElementInfo ei, ThreadInfo ti) {
    for (int i=0; i<sFields.length; i++) {
      FieldInfo fi = sFields[i];
      fi.initialize(ei, ti);
    }
  }

  /**
   * Creates the fields for an object.
   */
  public Fields createInstanceFields () {
    return fieldsFactory.createInstanceFields(this);
  }

  void initializeInstanceData (ElementInfo ei, ThreadInfo ti) {
    // Note this is only used for field inits, and array elements are not fields!
    // Since Java has only limited element init requirements (either 0 or null),
    // we do this ad hoc in the ArrayFields ctor

    // the order of inits should not matter, since this is only
    // for constant inits. In case of a "class X { int a=42; int b=a; ..}"
    // we have a explicit "GETFIELD a, PUTFIELD b" in the ctor, but to play it
    // safely we init top down

    if (superClass != null) { // do superclasses first
      superClass.initializeInstanceData(ei, ti);
    }

    for (int i=0; i<iFields.length; i++) {
      FieldInfo fi = iFields[i];
      fi.initialize(ei, ti);
    }
  }

  Map<String, MethodInfo> loadArrayMethods () {
    return new HashMap<String, MethodInfo>(0);
  }

  Map<String, MethodInfo> loadBuiltinMethods (String type) {
    type = null;  // Get rid of IDE warning 
     
    return new HashMap<String, MethodInfo>(0);
  }

  protected ClassInfo loadSuperClass (String superName) throws ClassInfoException {
    if (isObjectClassInfo()) {
      return null;
    }

    logger.finer("resolving superclass: ", superName, " of ", name);

    // resolve the superclass
    ClassInfo sci = resolveReferencedClass(superName);

    return sci;
  }

  protected Set<ClassInfo> loadInterfaces (String[] ifcNames) throws ClassInfoException {
    if (ifcNames == null || ifcNames.length == 0){
      return NO_INTERFACES;
      
    } else {
      Set<ClassInfo> set = new HashSet<ClassInfo>();

      for (String ifcName : ifcNames) {
        ClassInfo.logger.finer("resolving interface: ", ifcName, " of ", name);
        ClassInfo ifc = resolveReferencedClass(ifcName);
        set.add(ifc);
      }

      return set;
    }
  }
  
  /**
   * loads superclass and direct interfaces, and computes information
   * that depends on them
   */
  protected void resolveClass() {
    if (!isObjectClassInfo){
      superClass = loadSuperClass(superClassName);
      releaseActions = superClass.releaseActions;
    }
    interfaces = loadInterfaces(interfaceNames);

    //computeInheritedAnnotations(superClass);

    isWeakReference = isWeakReference0();
    isEnum = isEnum0();
  }

  /**
   * get a ClassInfo for a referenced type that is resolved with the same classLoader, but make
   * sure we only do this once per path
   * 
   * This method is called by the following bytecode instructions:
   * anewarray, checkcast, getstatic, instanceof, invokespecial, 
   * invokestatic, ldc, ldc_w, multianewarray, new, and putstatic
   * 
   * It loads the class referenced by these instructions and adds it to the 
   * resolvedClasses map of the classLoader
   */
  public ClassInfo resolveReferencedClass(String cname) {
    if(name.equals(cname)) {
      return this;
    }

    // if the class has been already resolved just return it
    ClassInfo ci = classLoader.getAlreadyResolvedClassInfo(cname);
    if(ci != null) {
      return ci;
    }
 
    // The defining class loader of the class initiate the load of referenced classes
    ci = classLoader.loadClass(cname);
    classLoader.addResolvedClass(ci);

    return ci;
  }

  protected int linkFields (FieldInfo[] fields, int idx, int off){
    for (FieldInfo fi: fields) {      
      fi.linkToClass(this, idx, off);
      
      int storageSize = fi.getStorageSize();      
      off += storageSize;
      idx++;
    }
    
    return off;
  }
  
  protected void linkFields() {
    //--- instance fields
    if(superClass != null) {
      int superDataSize = superClass.instanceDataSize;
      instanceDataSize = linkFields( iFields,  superClass.nInstanceFields, superDataSize);
      nInstanceFields = superClass.nInstanceFields + iFields.length;
      instanceDataOffset = superClass.instanceDataSize;
      
    } else {
      instanceDataSize = linkFields( iFields, 0, 0);
      nInstanceFields = iFields.length;
      instanceDataOffset = 0;
    }
    
    //--- static fields
    staticDataSize = linkFields( sFields, 0, 0);
  }

  // this resolves all annotations in this class hierarchy, which sets inherited attributes
  protected void checkInheritedAnnotations (){
    
  }
  
  public String toString() {
    return "ClassInfo[name=" + name + "]";
  }

  protected MethodInfo getFinalizer0 () {
    MethodInfo mi = getMethod("finalize()V", true);

    // we are only interested in non-empty method bodies, Object.finalize()
    // is a dummy
    if ((mi != null) && (!mi.getClassInfo().isObjectClassInfo())) {
      return mi;
    }

    return null;
  }

  protected boolean isObjectClassInfo0 () {
	if (name.equals("java.lang.Object")) {
	  return true;
	}
	return false;
  }

  protected boolean isStringClassInfo0 () {
    if(name.equals("java.lang.String")) {
      return true;
    }
    return false;
  }

  protected boolean isRefClassInfo0 () {
    if(name.equals("java.lang.ref.Reference")) {
      return true;
    }
    return false;
  }

  protected boolean isWeakReference0 () {
	if(name.equals("java.lang.ref.WeakReference")) {
      return true;
	}

    for (ClassInfo ci = this; !ci.isObjectClassInfo(); ci = ci.superClass) {
      if (ci.isWeakReference()) {
        return true;
      }
    }

    return false;
  }

  protected boolean isEnum0 () {
	if(name.equals("java.lang.Enum")) {
      return true;
	}

    for (ClassInfo ci = this; !ci.isObjectClassInfo(); ci = ci.superClass) {
      if (ci.isEnum()) {
        return true;
      }
    }

    return false;
  }

  protected boolean isThreadClassInfo0 () {
    if(name.equals("java.lang.Thread")) {
      return true;
    }
    return false;
  }


  /**
   * It creates an instance from a original ClassInfo instance. It doesn't copy sei & 
   * uniqueId.
   * 
   * It is used for the cases where cl tries to load a class that the original version 
   * of which has been loaded by some other classloader.
   */
  public ClassInfo cloneFor (ClassLoaderInfo cl) {
    ClassInfo ci;

    try {
      ci = (ClassInfo)clone();

      ci.classLoader = cl;
      ci.interfaces = new HashSet<ClassInfo>();
      ci.resolveClass();

      ci.id = -1;
      ci.uniqueId = -1;

      if (methods != Collections.EMPTY_MAP){
        ci.methods = (Map<String, MethodInfo>)((HashMap<String, MethodInfo>) methods).clone();
      }

      for(Map.Entry<String, MethodInfo> e: ci.methods.entrySet()) {
        MethodInfo mi = e.getValue();
        e.setValue(mi.getInstanceFor(ci));
      }

      ci.iFields = new FieldInfo[iFields.length];
      for(int i=0; i<iFields.length; i++) {
        ci.iFields[i] = iFields[i].getInstanceFor(ci);
      }

      ci.sFields = new FieldInfo[sFields.length];
      for(int i=0; i<sFields.length; i++) {
        ci.sFields[i] = sFields[i].getInstanceFor(ci);
      }

      if(nativePeer != null) {
        ci.nativePeer = NativePeer.getNativePeer(ci);
      }

      ci.setAssertionStatus();

    } catch (CloneNotSupportedException cnsx){
      cnsx.printStackTrace();
      return null;
    }

    VM.getVM().notifyClassLoaded(ci);
    return ci;
  }
  
  // <2do> should be abstract
  public StackFrame createStackFrame (ThreadInfo ti, MethodInfo callee){
    return null;
  }
  
  public DirectCallStackFrame createDirectCallStackFrame (ThreadInfo ti, MethodInfo callee, int nLocalSlots){
    return null;
  }
  
  public DirectCallStackFrame createRunStartStackFrame (ThreadInfo ti, MethodInfo miRun){
    return null;
  }
}

<|MERGE_RESOLUTION|>--- conflicted
+++ resolved
@@ -1434,6 +1434,7 @@
   public boolean isInstanceOf (String cname) {
     if (isPrimitive()) {
       return Types.getJNITypeCode(name).equals(cname);
+
     } else {
       cname = Types.getClassNameFromTypeName(cname);
       ClassInfo ci = this.classLoader.getResolvedClassInfo(cname);
@@ -1999,17 +2000,6 @@
     if (sei == null) {
       sei = registerClass(ti);
     }
-<<<<<<< HEAD
-=======
-    
-    //if (sei.getStatus() == UNINITIALIZED){
-    if (sei.getStatus() != INITIALIZED){
-      if (initializeClass(ti)) {
-        // there are new <clinit> frames on the stack
-        return true;
-      }
-    }
->>>>>>> 77e2c4b1
 
     return initializeClass(ti); // indicates if we pushed clinits
   }
