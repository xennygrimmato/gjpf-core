--- conflicted
+++ resolved
@@ -526,7 +526,24 @@
       assertTrue(Child2.class.getAnnotations().length == 1);
     }
   }
-<<<<<<< HEAD
+  
+  @Test
+  public void testIsAnnotation(){
+    if (verifyNoPropertyViolation()){
+      assertFalse( Child2.class.isAnnotation());
+      assertTrue( A9.class.isAnnotation());
+    }
+  }
+  
+  @Test
+  public void testIsAnnotationPresent(){
+    if (verifyNoPropertyViolation()){
+      assertFalse( Child2.class.isAnnotationPresent(SuppressWarnings.class));
+      assertTrue( Child1.class.isAnnotationPresent(A10.class));
+      assertTrue( Child1.class.isAnnotationPresent(A9.class));
+      assertTrue( Child2.class.isAnnotationPresent(A9.class));
+    }    
+  }
 
   @Test
   public void getResourceTest() {
@@ -538,26 +555,5 @@
       assertEquals(c.getResource("Class.class"),c.getResource("/java/lang/Class.class"));
       assertNull(c.getResource("not_existing_resources"));
     }
-  }
-=======
-  
-  @Test
-  public void testIsAnnotation(){
-    if (verifyNoPropertyViolation()){
-      assertFalse( Child2.class.isAnnotation());
-      assertTrue( A9.class.isAnnotation());
-    }
-  }
-  
-  @Test
-  public void testIsAnnotationPresent(){
-    if (verifyNoPropertyViolation()){
-      assertFalse( Child2.class.isAnnotationPresent(SuppressWarnings.class));
-      assertTrue( Child1.class.isAnnotationPresent(A10.class));
-      assertTrue( Child1.class.isAnnotationPresent(A9.class));
-      assertTrue( Child2.class.isAnnotationPresent(A9.class));
-    }    
-  }
-  
->>>>>>> c2e0c608
+  }  
 }