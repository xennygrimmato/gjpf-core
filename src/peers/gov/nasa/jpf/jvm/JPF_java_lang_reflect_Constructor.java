//
// Copyright (C) 2007 United States Government as represented by the
// Administrator of the National Aeronautics and Space Administration
// (NASA).  All Rights Reserved.
// 
// This software is distributed under the NASA Open Source Agreement
// (NOSA), version 1.3.  The NOSA has been approved by the Open Source
// Initiative.  See the file NOSA-1.3-JPF at the top of the distribution
// directory tree for the complete NOSA document.
// 
// THE SUBJECT SOFTWARE IS PROVIDED "AS IS" WITHOUT ANY WARRANTY OF ANY
// KIND, EITHER EXPRESSED, IMPLIED, OR STATUTORY, INCLUDING, BUT NOT
// LIMITED TO, ANY WARRANTY THAT THE SUBJECT SOFTWARE WILL CONFORM TO
// SPECIFICATIONS, ANY IMPLIED WARRANTIES OF MERCHANTABILITY, FITNESS FOR
// A PARTICULAR PURPOSE, OR FREEDOM FROM INFRINGEMENT, ANY WARRANTY THAT
// THE SUBJECT SOFTWARE WILL BE ERROR FREE, OR ANY WARRANTY THAT
// DOCUMENTATION, IF PROVIDED, WILL CONFORM TO THE SUBJECT SOFTWARE.
//
package gov.nasa.jpf.jvm;

import java.lang.reflect.Modifier;

import gov.nasa.jpf.Config;
import gov.nasa.jpf.util.MethodInfoRegistry;
import gov.nasa.jpf.util.RunListener;
import gov.nasa.jpf.util.RunRegistry;

/**
 * native peer for rudimentary constructor reflection.
 * 
 * Unfortunately, this is quite redundant to the Method peer, but Constructor
 * is not a Method subclass, and hence we can't rely on it's initialization
 */
public class JPF_java_lang_reflect_Constructor {
  
  static MethodInfoRegistry registry;
  
  public static void init (Config conf) {
    // this is an example of how to handle cross-initialization between
    // native peers - this might also get explicitly called by the java.lang.Class
    // peer, since it creates Constructor objects. Here we have to make sure
    // we only reset between JPF runs
    
    if (registry == null){
      registry = new MethodInfoRegistry();
      
      RunRegistry.getDefaultRegistry().addListener( new RunListener() {
        public void reset (RunRegistry reg){
          registry = null;
        }
      });
    }
  }

  static int createConstructorObject (MJIEnv env, ClassInfo ciCtor, MethodInfo mi){
    // note - it is the callers responsibility to ensure Constructor is properly initialized    
    
    int regIdx = registry.registerMethodInfo(mi);
    int eidx = env.newObject(ciCtor);
    ElementInfo ei = env.getElementInfo(eidx);
    
    ei.setIntField("regIdx", regIdx);
    return eidx;
  }

  static MethodInfo getMethodInfo (MJIEnv env, int objRef){
    return registry.getMethodInfo(env,objRef, "regIdx");
  }
  
  public static int getName____Ljava_lang_String_2 (MJIEnv env, int objRef) {
    MethodInfo mi = getMethodInfo(env, objRef);
    
    int nameRef = env.getReferenceField( objRef, "name");
    if (nameRef == -1) {
      nameRef = env.newString(mi.getName());
      env.setReferenceField(objRef, "name", nameRef);
    }
   
    return nameRef;
  }
  
  // <2do> .. and some more delegations to JPF_java_lang_Method

  
  public static int newInstance___3Ljava_lang_Object_2__Ljava_lang_Object_2 (MJIEnv env, int mthRef,
                                                                             int argsRef) {
    ThreadInfo ti = env.getThreadInfo();
<<<<<<< HEAD
    StackFrame frame = ti.getReturnedDirectCall();
    String mid = "[reflection]";

    if (frame == null){ // first time
=======
    StackFrame executingFrame = ti.getTopFrame();
    StackFrame directCallFrame = executingFrame.getFrameAttr(DirectCallStackFrame.class);

    if (directCallFrame != null){ // reflection call already returned
      // check if its the right one ??
      executingFrame.removeFrameAttr(directCallFrame); // there can be only one
      return directCallFrame.pop(); // the object reference of the created object we stored in (1)

    } else { // do the reflection call
>>>>>>> 6b7c1194
      MethodInfo mi = getMethodInfo(env,mthRef);
      ClassInfo ci = mi.getClassInfo();

       if (ci.isAbstract()){
        env.throwException("java.lang.InstantiationException");
        return MJIEnv.NULL;
      }
      
      if (ci.requiresClinitExecution(ti)) {
        // NOTE - this might cause cause another direct call for a <clinit>
        env.repeatInvocation();
        return MJIEnv.NULL;
      }
      
      int objRef = env.newObject(ci);
      MethodInfo stub = mi.createDirectCallStub(mid);

      directCallFrame = new DirectCallStackFrame(stub, stub.getMaxStack()+1, stub.getMaxLocals());
      directCallFrame.push(objRef, true);  // (1) we store the return object on the frame
      directCallFrame.dup();

      if (!JPF_java_lang_reflect_Method.pushUnboxedArguments(env, mi, directCallFrame, argsRef)) {
        return MJIEnv.NULL;
      }

      ti.pushFrame(directCallFrame);
      executingFrame.addFrameAttr(directCallFrame);

      //env.repeatInvocation(); // we don't need this, direct calls don't advance their return frame
      return MJIEnv.NULL; // doesn't matter, we come back
      
    } else { // reflection call returned
      while (!frame.getMethodInfo().getName().equals(mid)){
        // frame was the [clinit] direct call
        frame = frame.getPrevious();
      }
      
      int objRef = frame.pop(); // that's the object ref we pushed in (1)
      return objRef;
    }
  }
    
  public static int getParameterTypes_____3Ljava_lang_Class_2 (MJIEnv env, int objRef){
    // kind of dangerous, but we don't refer to any fields and the underlying JPF construct
    // (MethodInfo) is the same, so we just delegate to avoid copying non-trivial code
    return JPF_java_lang_reflect_Method.getParameterTypes (env, getMethodInfo(env,objRef));
  }

  
  public static int getAnnotations_____3Ljava_lang_annotation_Annotation_2 (MJIEnv env, int objRef){
    // <2do> check if ctor annotations are inherited, which is a bit off
    return JPF_java_lang_reflect_Method.getAnnotations( env, getMethodInfo(env,objRef));
  }
  
  public static int getDeclaredAnnotations_____3Ljava_lang_annotation_Annotation_2 (MJIEnv env, int objRef){
    return JPF_java_lang_reflect_Method.getDeclaredAnnotations( env, getMethodInfo(env,objRef));
  }
  
  public static int getAnnotation__Ljava_lang_Class_2__Ljava_lang_annotation_Annotation_2 (MJIEnv env, int objRef, int annotationClsRef) {
    return JPF_java_lang_reflect_Method.getAnnotation( env, getMethodInfo(env,objRef), annotationClsRef);
  }
  
  public static int getParameterAnnotations_____3_3Ljava_lang_annotation_Annotation_2 (MJIEnv env, int objRef){
    return JPF_java_lang_reflect_Method.getParameterAnnotations( env, getMethodInfo(env,objRef));
  }

  
  public static int getModifiers____I (MJIEnv env, int objRef){
    MethodInfo mi = getMethodInfo(env, objRef);
    return mi.getModifiers();
  }

  public static int getDeclaringClass____Ljava_lang_Class_2 (MJIEnv env, int objRef){
    MethodInfo mi = getMethodInfo(env, objRef);    
    ClassInfo ci = mi.getClassInfo();
    // can't get a Constructor object w/o having initialized it's declaring class first
    return ci.getClassObjectRef();
  }
  
  public static int toString____Ljava_lang_String_2 (MJIEnv env, int objRef){
    StringBuilder sb = new StringBuilder();
    
    MethodInfo mi = getMethodInfo(env, objRef);

    sb.append(Modifier.toString(mi.getModifiers()));
    sb.append(' ');

    sb.append(mi.getClassInfo().getName());
    sb.append('(');
    
    String[] at = mi.getArgumentTypeNames();
    for (int i=0; i<at.length; i++){
      if (i>0) sb.append(',');
      sb.append(at[i]);
    }
    
    sb.append(')');
    
    int sref = env.newString(sb.toString());
    return sref;
  }

  public static boolean equals__Ljava_lang_Object_2__Z (MJIEnv env, int objRef, int mthRef){
    ElementInfo ei = env.getElementInfo(mthRef);
    ClassInfo ci = ClassInfo.getResolvedClassInfo(JPF_java_lang_Class.CONSTRUCTOR_CLASSNAME);

    if (ei.getClassInfo() == ci){
      MethodInfo mi1 = getMethodInfo(env, objRef);
      MethodInfo mi2 = getMethodInfo(env, mthRef);
      if (mi1.getClassInfo() == mi2.getClassInfo()){
        if (mi1.getName().equals(mi2.getName())){
          if (mi1.getReturnType().equals(mi2.getReturnType())){
            byte[] params1 = mi1.getArgumentTypes();
            byte[] params2 = mi2.getArgumentTypes();
            if (params1.length == params2.length){
              for (int i = 0; i < params1.length; i++){
                if (params1[i] != params2[i])
                  return false;
              }
              return true;
            }
          }
        }
      }
    }
    return false;
  }

  public static int hashCode____I (MJIEnv env, int objRef){
    MethodInfo ctor = getMethodInfo(env, objRef);
    return ctor.getClassName().hashCode();
  }
}<|MERGE_RESOLUTION|>--- conflicted
+++ resolved
@@ -85,22 +85,9 @@
   public static int newInstance___3Ljava_lang_Object_2__Ljava_lang_Object_2 (MJIEnv env, int mthRef,
                                                                              int argsRef) {
     ThreadInfo ti = env.getThreadInfo();
-<<<<<<< HEAD
     StackFrame frame = ti.getReturnedDirectCall();
-    String mid = "[reflection]";
-
-    if (frame == null){ // first time
-=======
-    StackFrame executingFrame = ti.getTopFrame();
-    StackFrame directCallFrame = executingFrame.getFrameAttr(DirectCallStackFrame.class);
-
-    if (directCallFrame != null){ // reflection call already returned
-      // check if its the right one ??
-      executingFrame.removeFrameAttr(directCallFrame); // there can be only one
-      return directCallFrame.pop(); // the object reference of the created object we stored in (1)
-
-    } else { // do the reflection call
->>>>>>> 6b7c1194
+
+    if (frame == null || !frame.getMethodInfo().getName().equals(MethodInfo.REFLECTION_ID)){ // first time
       MethodInfo mi = getMethodInfo(env,mthRef);
       ClassInfo ci = mi.getClassInfo();
 
@@ -116,24 +103,23 @@
       }
       
       int objRef = env.newObject(ci);
-      MethodInfo stub = mi.createDirectCallStub(mid);
-
-      directCallFrame = new DirectCallStackFrame(stub, stub.getMaxStack()+1, stub.getMaxLocals());
-      directCallFrame.push(objRef, true);  // (1) we store the return object on the frame
-      directCallFrame.dup();
-
-      if (!JPF_java_lang_reflect_Method.pushUnboxedArguments(env, mi, directCallFrame, argsRef)) {
+      MethodInfo stub = mi.createDirectCallStub(MethodInfo.REFLECTION_ID);
+
+      frame = new DirectCallStackFrame(stub, stub.getMaxStack()+1, stub.getMaxLocals());
+      frame.push(objRef, true);  // (1) we store the return object on the frame
+      frame.dup();
+
+      if (!JPF_java_lang_reflect_Method.pushUnboxedArguments(env, mi, frame, argsRef)) {
         return MJIEnv.NULL;
       }
 
-      ti.pushFrame(directCallFrame);
-      executingFrame.addFrameAttr(directCallFrame);
+      ti.pushFrame(frame);
 
       //env.repeatInvocation(); // we don't need this, direct calls don't advance their return frame
       return MJIEnv.NULL; // doesn't matter, we come back
       
     } else { // reflection call returned
-      while (!frame.getMethodInfo().getName().equals(mid)){
+      while (!frame.getMethodInfo().getName().equals(MethodInfo.REFLECTION_ID)){
         // frame was the [clinit] direct call
         frame = frame.getPrevious();
       }
