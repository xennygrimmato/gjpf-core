//
// Copyright (C) 2006 United States Government as represented by the
// Administrator of the National Aeronautics and Space Administration
// (NASA).  All Rights Reserved.
// 
// This software is distributed under the NASA Open Source Agreement
// (NOSA), version 1.3.  The NOSA has been approved by the Open Source
// Initiative.  See the file NOSA-1.3-JPF at the top of the distribution
// directory tree for the complete NOSA document.
// 
// THE SUBJECT SOFTWARE IS PROVIDED "AS IS" WITHOUT ANY WARRANTY OF ANY
// KIND, EITHER EXPRESSED, IMPLIED, OR STATUTORY, INCLUDING, BUT NOT
// LIMITED TO, ANY WARRANTY THAT THE SUBJECT SOFTWARE WILL CONFORM TO
// SPECIFICATIONS, ANY IMPLIED WARRANTIES OF MERCHANTABILITY, FITNESS FOR
// A PARTICULAR PURPOSE, OR FREEDOM FROM INFRINGEMENT, ANY WARRANTY THAT
// THE SUBJECT SOFTWARE WILL BE ERROR FREE, OR ANY WARRANTY THAT
// DOCUMENTATION, IF PROVIDED, WILL CONFORM TO THE SUBJECT SOFTWARE.
//
package gov.nasa.jpf.jvm;

import gov.nasa.jpf.util.HashData;

import java.io.PrintWriter;
import java.util.ArrayList;
import java.util.Arrays;

/**
 * Represents the variable, hash-collapsed pooled data associated with an object
 * that is not related to the object values (->Fields), but to the use of the
 * object for synchronization purposes (locks and signals).
 * 
 */
public class Monitor {
  
  static ThreadInfo[] emptySet = new ThreadInfo[0];
  
  /** the thread owning the lock */
  private ThreadInfo lockingThread;

  /** the nesting level for recursive lock acquisition */
  private int lockCount;
  
<<<<<<< HEAD
  /** 
   * the list of threads that try to acquire the lock (can be in blocked, waiting or 
   * running state).
   */
=======
  /** the stack depth at the time the lock is first acquired */
  private int lockedStackDepth = -1;
  
  /** the list of waiting or blocked threads */
>>>>>>> 6bdc3f3e
  ThreadInfo[] lockedThreads;

  /**
   * Creates a new empty monitor.
   */
  public Monitor () {
    lockedThreads = emptySet;
  }

  private Monitor (ThreadInfo locking, int depth, int count, ThreadInfo[] locked) {
    lockingThread = locking;
    lockedStackDepth = depth;
    lockCount = count;
    lockedThreads = locked.clone();
    Arrays.sort(lockedThreads);
  }
  
  public void printFields (PrintWriter pw) {
    int i;

    pw.print(this);
    pw.print(" [");
    if (lockingThread != null) {
      pw.print( "locked by: ");
      pw.print( lockingThread.getName());
    } else {
      pw.print( "unlocked");
    }
    
    pw.print(", lockCount: ");
    pw.print( lockCount);
    
    pw.print(", lockedStackDepth: ");
    pw.print(lockedStackDepth);
    
    pw.print(", locked: {");
    for (i=0; i<lockedThreads.length; i++) {
      if (i > 0) pw.print(',');
      pw.print(lockedThreads[i].getName());
      pw.print(':');
      pw.print(lockedThreads[i].getStateName());
    }
    pw.println("}]");
  }
  
  // for debugging purposes
  public void dump() {
    printFields(new PrintWriter(System.out));
  }
  
  Monitor cloneWithLocked (ThreadInfo ti) {
    return new Monitor(lockingThread, lockedStackDepth, lockCount, add(lockedThreads, ti));
  }

  Monitor cloneWithoutLocked (ThreadInfo ti) {
    return new Monitor(lockingThread, lockedStackDepth, lockCount, remove(lockedThreads, ti));
  }

  public Monitor clone () {
    return new Monitor(lockingThread, lockedStackDepth, lockCount, lockedThreads.clone());
  }
  
  
  /**
   * Compares to another object.
   */
  public boolean equals (Object o) {
    if (o == null) {
      return false;
    }

    if (!(o instanceof Monitor)) {
      return false;
    }

    Monitor m = (Monitor) o;

    if (lockingThread != m.lockingThread) {
      return false;
    }

    if (lockCount != m.lockCount) {
      return false;
    }
    
    if (lockedStackDepth != m.getLockedStackDepth()) {
      return false;
    }
    
    ThreadInfo[] list = m.lockedThreads;
    if (lockedThreads.length != list.length) {
      return false;
    }

    for (int i = 0; i < lockedThreads.length; i++) {
      if (lockedThreads[i] != list[i]) {
        return false;
      }
    }

    return true;
  }
  

  public void hash (HashData hd) {
    if (lockingThread != null) {
      hd.add(lockingThread.getIndex());
    }
    
    hd.add(lockCount);
    hd.add(lockedStackDepth);
    
    for (int i = 0; i < lockedThreads.length; i++) {
      hd.add(lockedThreads[i].getIndex());
    }    
  }

  
  public int hashCode () {
    HashData hd = new HashData();
    hash(hd);
    return hd.getValue();
  }
  

  /**
   * Returns the number of nested locks acquired.
   */
  public int getLockCount () {
    return lockCount;
  }


  /**
   * Returns the identifier of the thread holding the lock.
   */
  public ThreadInfo getLockingThread () {
    return lockingThread;
  }


  /**
   * Returns the list of locked threads
   */ 
  public ThreadInfo[] getLockedThreads() {
    return lockedThreads;
  }
  

  public boolean hasLockedThreads () {
    return (lockedThreads.length > 0);
  }
  
  public boolean hasWaitingThreads () {
    for (int i=0; i<lockedThreads.length; i++) {
      if (lockedThreads[i].isWaiting()) {
        return true;
      }
    }

    return false;
  }
  
  public ThreadInfo[] getWaitingThreads() {
    ArrayList<ThreadInfo> list = new ArrayList<ThreadInfo>();
    
    for (ThreadInfo ti : lockedThreads){
      if (ti.isWaiting()){
        list.add(ti);
      }
    }
    
    return list.toArray(new ThreadInfo[list.size()]);
  }

  public ThreadInfo[] getBlockedOrWaitingThreads() {
    ArrayList<ThreadInfo> list = new ArrayList<ThreadInfo>();
    
    for (ThreadInfo ti : lockedThreads){
      if (ti.isWaiting() || ti.isBlocked()){
        list.add(ti);
      }
    }
    
    return list.toArray(new ThreadInfo[list.size()]);
  }

  
  /**
   * Returns true if it is possible to lock the monitor.
   */
  public boolean canLock (ThreadInfo th) {
    if (lockingThread == null) {
      return true;
    }

    return (lockingThread == th);
  }


  void setLockingThread (ThreadInfo ti) {
    lockingThread = ti;
  }
  
  public int getLockedStackDepth() {
    return lockedStackDepth;
  }
  
  void setLockedStackDepth(int depth) {
    lockedStackDepth = depth;
  }
  
  void incLockCount () {
    if (lockCount == 0) {
      lockedStackDepth = lockingThread.getStackDepth(); 
    }
    
    lockCount++;
  }
  
  void decLockCount () {
    assert lockCount > 0 : "negative lockCount";
    lockCount--;

    if (lockCount <= 0) {
      lockedStackDepth = -1;
    }
  }
  
  void setLockCount (int lc) {
    assert lc >= 0 : "attempt to set negative lockCount";
    lockCount = lc;
  }
  
  public int objectHashCode () {
    return super.hashCode();
  }

  void resetLockedThreads () {
    lockedThreads = emptySet;
  }

  public boolean isLocking(ThreadInfo ti){
    if (lockedThreads != null){
      for (ThreadInfo lti : lockedThreads){
        if (lti == ti){
          return true;
        }
      }
    }
    
    return false;
  }
  
  static ThreadInfo[] add (ThreadInfo[] list, ThreadInfo ti) {
    int len = list.length;
    ThreadInfo[] newList = new ThreadInfo[len+1];
    
    int pos = 0;
    for (; pos < len && ti.compareTo(list[pos]) > 0; pos++) {
      newList[pos] = list[pos];
    }
    newList[pos] = ti;
    for (; pos < len; pos++) {
      newList[pos+1] = list[pos];
    }

    return newList;
  }
  
  void addLocked (ThreadInfo ti) {
    lockedThreads = add(lockedThreads, ti);
  }
  
  static ThreadInfo[] remove (ThreadInfo[] list, ThreadInfo ti) {
    int len = list.length;

    if (len == 0) { // nothing to remove from
      return list;
      
    } else if (len == 1) {  // one element list optimization
      if (list[0] == ti) {
        return emptySet;
      } else {
        return list;
      }
    } else {
      for (int i=0; i<len; i++) {
        if (list[i] == ti) {
          int newLen = len-1;
          ThreadInfo[] newList = new ThreadInfo[newLen];
          if (i > 0) {
            System.arraycopy(list, 0, newList, 0, i);
          }
          if (i < newLen) {
            System.arraycopy(list, i+1, newList, i, newLen-i);
          }
          return newList;
        }
      }
      // else, not in list:
      return list;
    }
  }
  
  void removeLocked (ThreadInfo ti) {
    lockedThreads = remove(lockedThreads, ti);
  }
}<|MERGE_RESOLUTION|>--- conflicted
+++ resolved
@@ -40,29 +40,23 @@
   /** the nesting level for recursive lock acquisition */
   private int lockCount;
   
-<<<<<<< HEAD
   /** 
    * the list of threads that try to acquire the lock (can be in blocked, waiting or 
    * running state).
    */
-=======
-  /** the stack depth at the time the lock is first acquired */
-  private int lockedStackDepth = -1;
-  
-  /** the list of waiting or blocked threads */
->>>>>>> 6bdc3f3e
   ThreadInfo[] lockedThreads;
 
   /**
    * Creates a new empty monitor.
    */
   public Monitor () {
+    lockingThread = null;
+    lockCount = 0;    
     lockedThreads = emptySet;
   }
 
-  private Monitor (ThreadInfo locking, int depth, int count, ThreadInfo[] locked) {
+  private Monitor (ThreadInfo locking, int count, ThreadInfo[] locked) {
     lockingThread = locking;
-    lockedStackDepth = depth;
     lockCount = count;
     lockedThreads = locked.clone();
     Arrays.sort(lockedThreads);
@@ -83,9 +77,6 @@
     pw.print(", lockCount: ");
     pw.print( lockCount);
     
-    pw.print(", lockedStackDepth: ");
-    pw.print(lockedStackDepth);
-    
     pw.print(", locked: {");
     for (i=0; i<lockedThreads.length; i++) {
       if (i > 0) pw.print(',');
@@ -102,15 +93,15 @@
   }
   
   Monitor cloneWithLocked (ThreadInfo ti) {
-    return new Monitor(lockingThread, lockedStackDepth, lockCount, add(lockedThreads, ti));
+    return new Monitor(lockingThread, lockCount, add(lockedThreads, ti));
   }
 
   Monitor cloneWithoutLocked (ThreadInfo ti) {
-    return new Monitor(lockingThread, lockedStackDepth, lockCount, remove(lockedThreads, ti));
+    return new Monitor(lockingThread, lockCount, remove(lockedThreads, ti));
   }
 
   public Monitor clone () {
-    return new Monitor(lockingThread, lockedStackDepth, lockCount, lockedThreads.clone());
+    return new Monitor(lockingThread, lockCount, lockedThreads.clone());
   }
   
   
@@ -128,18 +119,14 @@
 
     Monitor m = (Monitor) o;
 
-    if (lockingThread != m.lockingThread) {
-      return false;
-    }
-
-    if (lockCount != m.lockCount) {
-      return false;
-    }
-    
-    if (lockedStackDepth != m.getLockedStackDepth()) {
-      return false;
-    }
-    
+    if (lockingThread != m.getLockingThread()) {
+      return false;
+    }
+
+    if (lockCount != m.getLockCount()) {
+      return false;
+    }
+
     ThreadInfo[] list = m.lockedThreads;
     if (lockedThreads.length != list.length) {
       return false;
@@ -161,7 +148,6 @@
     }
     
     hd.add(lockCount);
-    hd.add(lockedStackDepth);
     
     for (int i = 0; i < lockedThreads.length; i++) {
       hd.add(lockedThreads[i].getIndex());
@@ -255,30 +241,17 @@
     lockingThread = ti;
   }
   
-  public int getLockedStackDepth() {
-    return lockedStackDepth;
-  }
-  
-  void setLockedStackDepth(int depth) {
-    lockedStackDepth = depth;
-  }
-  
+
   void incLockCount () {
-    if (lockCount == 0) {
-      lockedStackDepth = lockingThread.getStackDepth(); 
-    }
-    
     lockCount++;
   }
+  
   
   void decLockCount () {
     assert lockCount > 0 : "negative lockCount";
     lockCount--;
-
-    if (lockCount <= 0) {
-      lockedStackDepth = -1;
-    }
-  }
+  }
+  
   
   void setLockCount (int lc) {
     assert lc >= 0 : "attempt to set negative lockCount";
