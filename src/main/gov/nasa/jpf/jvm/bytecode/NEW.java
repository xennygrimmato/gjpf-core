--- conflicted
+++ resolved
@@ -18,19 +18,7 @@
 //
 package gov.nasa.jpf.jvm.bytecode;
 
-<<<<<<< HEAD
 import gov.nasa.jpf.jvm.*;
-=======
-import gov.nasa.jpf.jvm.AllocInstruction;
-import gov.nasa.jpf.jvm.ClassInfo;
-import gov.nasa.jpf.jvm.ClassLoaderInfo;
-import gov.nasa.jpf.jvm.Heap;
-import gov.nasa.jpf.jvm.KernelState;
-import gov.nasa.jpf.jvm.LoadOnJPFRequired;
-import gov.nasa.jpf.jvm.SystemState;
-import gov.nasa.jpf.jvm.ThreadInfo;
-import gov.nasa.jpf.jvm.Types;
->>>>>>> 6b7c1194
 
 
 /**
@@ -48,7 +36,7 @@
   public String getClassName(){    // Needed for Java Race Finder
     return(cname);
   }
-  
+
   public Instruction execute (SystemState ss, KernelState ks, ThreadInfo ti) {
     Heap heap = ti.getHeap();
     ClassInfo ci;
