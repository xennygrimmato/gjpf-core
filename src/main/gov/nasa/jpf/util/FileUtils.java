//
// Copyright (C) 2010 United States Government as represented by the
// Administrator of the National Aeronautics and Space Administration
// (NASA).  All Rights Reserved.
//
// This software is distributed under the NASA Open Source Agreement
// (NOSA), version 1.3.  The NOSA has been approved by the Open Source
// Initiative.  See the file NOSA-1.3-JPF at the top of the distribution
// directory tree for the complete NOSA document.
//
// THE SUBJECT SOFTWARE IS PROVIDED "AS IS" WITHOUT ANY WARRANTY OF ANY
// KIND, EITHER EXPRESSED, IMPLIED, OR STATUTORY, INCLUDING, BUT NOT
// LIMITED TO, ANY WARRANTY THAT THE SUBJECT SOFTWARE WILL CONFORM TO
// SPECIFICATIONS, ANY IMPLIED WARRANTIES OF MERCHANTABILITY, FITNESS FOR
// A PARTICULAR PURPOSE, OR FREEDOM FROM INFRINGEMENT, ANY WARRANTY THAT
// THE SUBJECT SOFTWARE WILL BE ERROR FREE, OR ANY WARRANTY THAT
// DOCUMENTATION, IF PROVIDED, WILL CONFORM TO THE SUBJECT SOFTWARE.
//
package gov.nasa.jpf.util;

import java.io.BufferedReader;
import java.io.File;
import java.io.FileReader;
import java.io.IOException;
import java.io.PrintWriter;
import java.net.MalformedURLException;
import java.net.URL;
import java.util.List;
import java.util.ArrayList;
import java.util.Collections;

/**
 * utility class to find all files matching (possibly hierarchical)
 * wildcard path specs
 *
 * we support single '*' wildcards as in filename matching, plus "**" patterns
 * that match all (recursive) subdirectories
 */
// example:  List<File> list = findMatches("/U*/p*/tmp/**/*.java");

public class FileUtils {

  public static boolean containsWildcards (String pattern) {
    return (pattern.indexOf('*') >= 0);
  }

  //--- processing wildcard path specs

  public static String[] expandWildcards (String[] pathNames){
    ArrayList<String> list = null;

    if (pathNames == null){
      return new String[0];
    }

    for (int i=0; i<pathNames.length; i++){
      String e = pathNames[i];

      if (containsWildcards(e)){
        if (list == null){
          list= new ArrayList<String>(pathNames.length + 20);
          for (int j=0; j<i; j++){
            list.add(pathNames[j]);
          }
        }

        for (File f : findMatches(e)){
          list.add(f.getAbsolutePath());
        }

      } else {
        if (list != null){
          list.add(e);
        }
      }
    }

    if (list != null){
      return list.toArray(new String[list.size()]);
    } else {
      return pathNames;
    }
  }


  private static List<File> splitPath (String pattern) {
    ArrayList<File> list = new ArrayList<File>();

    for (File f = new File(pattern); f != null; f = f.getParentFile()) {
      list.add(f);
    }

    Collections.reverse(list);
    return list;
  }

  private static void addSubdirs (List<File> list, File dir){
    for (File f : dir.listFiles()) {
      if (f.isDirectory()){
        list.add(f);
        addSubdirs(list, f);
      }
    }
  }

  private static List<File> findMatches (File dir, String pattern) {
    ArrayList<File> list = new ArrayList<File>();

    if (dir.isDirectory()) {
      if ("**".equals(pattern)) { // recursively add all subdirectories
        addSubdirs(list, dir);

      } else {
        StringMatcher sm = new StringMatcher(pattern);
        for (File f : dir.listFiles()) {
          if (sm.matches(f.getName())) {
            list.add(f);
          }
        }
      }
    }

    return list;
  }

  public static List<File> findMatches (String pattern) {
    List<File> pathComponents = splitPath(pattern);
    List<File> matches = null;

    for (File f : pathComponents) {
      String fname = f.getName();
      if (matches == null) { // first one
        if (fname.isEmpty()) { // filesystem root
          matches = new ArrayList<File>();
          matches.add(f);
        } else {
          matches = findMatches(new File(System.getProperty("user.dir")), fname);
        }

      } else {
        List<File> newMatches = new ArrayList<File>();
        for (File d : matches) {
          newMatches.addAll(findMatches(d, fname));
        }
        matches = newMatches;
      }

      if (matches.isEmpty()) {
        return matches;
      }
    }
    return matches;
  }


  //--- URL conversion

  public static URL getURL (String spec){
    try {
      // check if there is a protocol specification
      if (spec.indexOf("://") >= 0) {
        return new URL(spec);

      } else {
        File f = new File(spec).getCanonicalFile();
        return f.toURI().toURL();
      }
    } catch (Throwable x) {
      throw new RuntimeException("illegal pathname: " + spec);
    }
  }

  public static URL[] getURLs (String[] paths){
    ArrayList<URL> urls = new ArrayList<URL>();

    for (String p : paths) {
      urls.add( getURL(p));
    }

    return urls.toArray(new URL[urls.size()]);
  }

  public static URL[] getURLs (List<String> paths){
    ArrayList<URL> urls = new ArrayList<URL>();

    for (String p : paths) {
      urls.add( getURL(p));
    }

    return urls.toArray(new URL[urls.size()]);
  }


  //--- platform specific path conversion

  /**
   * turn a mixed path list into a valid Unix path set without drive letters,
   * and with '/' and ':' separators. Also remove multiple consecutive separators
   * this assumes the path String to be already expanded
   */
  public static String asCanonicalUnixPath (String p) {
    boolean changed = false;

    int n = p.length();
    char[] buf = new char[n];
    p.getChars(0, n, buf, 0);

    for (int i=0; i<n; i++) {
      char c = buf[i];
      if (c == '/' || c == '\\') {
        if (c == '\\'){
          buf[i] = '/'; changed = true;
        }

        // remove multiple occurrences of dir separators
        int i1 = i+1;
        if (i1 < n){
          for (c = buf[i1]; i1 < n && (c == '/' || c == '\\'); c = buf[i1]) {
            System.arraycopy(buf, i + 2, buf, i1, n - (i + 2));
            n--;
            changed = true;
          }
        }

      } else if (c == ':') {
        // strip drive letters - maybe this is trying to be too smart,
        // since we only do this for a "...:X:\..." but not a
        // "...:X:/...", which could be a valid unix path list

        // is this part of a drive letter spec?
        int i1 = i+1;
        if (i1<n) {
          if (buf[i1] == '\\') {
            if (i>0) {
              if (i == 1 || (buf[i-2] == ':')){  // strip the drive letter
                System.arraycopy(buf, i1, buf, i-1, n - (i1));
                n-=2;
                changed = true;
              }
            }
          }
        }

      } else if (c == ';'){
        buf[i] = ':'; changed = true;

      } else if (c == ',') {
        buf[i] = ':'; changed = true;
      }

      if (buf[i] == ':') {  // remove multiple occurrences of path separators
        int i1 = i+1;
        if (i1<n) {
          for (c = buf[i1] ;(c == ':' || c == ';' || c == ','); c = buf[i1]){
            System.arraycopy(buf, i+2, buf, i1, n - (i+2));
            n--;
            changed = true;
          }
        }
      }
    }

    if (changed) {
      p = new String(buf, 0, n);
    }

    return p;
  }

  /**
   * turn a mixed path list into a valid Windows path set with drive letters,
   * and '\' and ';' separators. Also remove multiple consecutive separators
   * this assumes the path String to be already expanded
   */
  public static String asCanonicalWindowsPath (String p) {
    boolean changed = false;

    int n = p.length();
    char[] buf = new char[n];
    p.getChars(0, n, buf, 0);

    for (int i=0; i<n; i++) {
      char c = buf[i];
      if (c == '/' || c == '\\') {
        if (c == '/'){
          buf[i] = '\\'; changed = true;
        }

        // remove multiple occurrences of dir separators
        int i1 = i+1;
        if (i1 < n) {
          for (c = buf[i1]; i1 < n && (c == '/' || c == '\\'); c = buf[i1]) {
            System.arraycopy(buf, i + 2, buf, i1, n - (i + 2));
            n--;
            changed = true;
          }
        }

      } else if (c == ':') {
        // is this part of a drive letter spec?
        int i1 = i+1;
        if (i1<n && (buf[i1] == '\\' || buf[i1] == '/')) {
          if (i>0) {
            if (i == 1 || (buf[i-2] == ';')){
              continue;
            }
          }
        }
        buf[i] = ';'; changed = true;

      } else if (c == ',') {
        buf[i] = ';'; changed = true;
      }

      if (buf[i] == ';') { // remove multiple occurrences of path separators
        int i1 = i+1;
        if (i1<n) {
          for (c = buf[i1] ;(c == ':' || c == ';' || c == ','); c = buf[i1]){
            System.arraycopy(buf, i+2, buf, i1, n - (i+2));
            n--;
            changed = true;
          }
        }
      }
    }

    if (changed) {
      p = new String(buf, 0, n);
    }

    return p;
  }


  public static String asPlatformPath (String p) {
    if (File.separatorChar == '/') { // Unix'ish file system
      p = asCanonicalUnixPath(p);
    } else { // Windows'ish file system
      p = asCanonicalWindowsPath(p);
    }

    return p;
  }

  public static void printFile (PrintWriter pw, File file){
    try {
      FileReader fr = new FileReader(file);
      BufferedReader r = new BufferedReader(fr);

      String line;
      while ((line = r.readLine()) != null){
        pw.println(line);
      }

      r.close();

    } catch (IOException iox){
      pw.println("!! error printing file: " + file.getPath());
    }
  }

  public static boolean removeRecursively(File file) {
    if (file.exists()) {
      File[] childs = file.listFiles();

      for (File child : childs) {
<<<<<<< HEAD
        if (child.isDirectory())
          removeRecursively(child);
        else
          child.delete();
=======
        if (child.isDirectory()){
          removeRecursively(child);
        } else {
          child.delete();
        }
>>>>>>> 5f50042a
      }

      return file.delete();
    }

    return false;
  }

  //--- test & debug

  public static void main (String[] args) {
    for (File f : findMatches(args[0])) {
      System.out.println(f);
    }
  }
}<|MERGE_RESOLUTION|>--- conflicted
+++ resolved
@@ -364,18 +364,11 @@
       File[] childs = file.listFiles();
 
       for (File child : childs) {
-<<<<<<< HEAD
-        if (child.isDirectory())
-          removeRecursively(child);
-        else
-          child.delete();
-=======
         if (child.isDirectory()){
           removeRecursively(child);
         } else {
           child.delete();
         }
->>>>>>> 5f50042a
       }
 
       return file.delete();
