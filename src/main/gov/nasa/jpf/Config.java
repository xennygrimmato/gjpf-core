//
// Copyright (C) 2006 United States Government as represented by the
// Administrator of the National Aeronautics and Space Administration
// (NASA).  All Rights Reserved.
//
// This software is distributed under the NASA Open Source Agreement
// (NOSA), version 1.3.  The NOSA has been approved by the Open Source
// Initiative.  See the file NOSA-1.3-JPF at the top of the distribution
// directory tree for the complete NOSA document.
//
// THE SUBJECT SOFTWARE IS PROVIDED "AS IS" WITHOUT ANY WARRANTY OF ANY
// KIND, EITHER EXPRESSED, IMPLIED, OR STATUTORY, INCLUDING, BUT NOT
// LIMITED TO, ANY WARRANTY THAT THE SUBJECT SOFTWARE WILL CONFORM TO
// SPECIFICATIONS, ANY IMPLIED WARRANTIES OF MERCHANTABILITY, FITNESS FOR
// A PARTICULAR PURPOSE, OR FREEDOM FROM INFRINGEMENT, ANY WARRANTY THAT
// THE SUBJECT SOFTWARE WILL BE ERROR FREE, OR ANY WARRANTY THAT
// DOCUMENTATION, IF PROVIDED, WILL CONFORM TO THE SUBJECT SOFTWARE.
//
package gov.nasa.jpf;


import gov.nasa.jpf.util.FileUtils;
import gov.nasa.jpf.util.JPFSiteUtils;
import gov.nasa.jpf.util.Misc;
import java.io.BufferedReader;
import java.io.File;
import java.io.FileInputStream;
import java.io.FileNotFoundException;
import java.io.FileReader;
import java.io.IOException;
import java.io.InputStream;
import java.io.PrintWriter;
import java.lang.reflect.Constructor;
import java.lang.reflect.InvocationTargetException;
import java.net.URL;
import java.net.URLClassLoader;
import java.util.ArrayList;
import java.util.Enumeration;
import java.util.HashMap;
import java.util.HashSet;
import java.util.LinkedList;
import java.util.List;
import java.util.Map;
import java.util.Properties;
import java.util.TreeMap;
import java.util.TreeSet;
import java.util.logging.Logger;
import java.util.regex.Matcher;
import java.util.regex.Pattern;


/**
 * class that encapsulates property-based JPF configuration. This is mainly an
 * associative array with various typed accessors, and a structured
 * initialization process. This implementation has the design constraint that it
 * does not promote symbolic information to concrete types, which means that
 * frequently accessed data should be promoted and cached in client classes.
 * This in turn means we assume the data is not going to change at runtime.
 * Major motivation for this mechanism is to avoid 'Option' classes that have
 * concrete type fields, and hence are structural bottlenecks, i.e. every
 * parameterized user extension (Heuristics, Scheduler etc.) require to update
 * this single class. Note that Config is also not thread safe with respect to
 * retrieving exceptions that occurred during instantiation
 *
 * Another important caveat for both implementation and usage of Config is that
 * it is supposed to be our master configuration mechanism, i.e. it is also used
 * to configure other core services like logging. This means that Config
 * initialization should not depend on these services. Initialization has to
 * return at all times, recording potential problems for later handling. This is
 * why we have to keep the Config data model and initialization fairly simple
 * and robust.
 *
 * Except of JPF and Config itself, all JPF classes are loaded by a
 * Classloader that is constucted by Config (e.g. by collecting jars from
 * known/configured locations), i.e. we SHOULD NOT rely on any 3rd party
 * libraries within Config. The class should be as autarkical as possible.
 *
 *
 * PROPERTY SOURCES
 * ----------------
 *
 * (1) one site.properties - this file specifies the location of the jpf-core and
 * installed extensions, like:
 *
 *     jpf-core = /Users/pcmehlitz/projects/jpf/jpf-core
 *     ...
 *     jpf-numeric = /Users/pcmehlitz/projects/jpf/jpf-numeric
 *     ...
 *     extensions = ${jpf-core}
 *
 * Each key/directory that is in site.properties is used to locate a corresponding
 * project property (jpf.properties) file
 *
 * (2) any number of jpf.properties project properties files - each directory
 * entry in the 'extensions' list is checked for a jpf.properties file, which 
 * is automatically loaded if found. Project properties mostly contain path 
 * settings that are used to initialize class loading by the host VM and JPF
 *
 * (3) one *.jpf application properties - this specifies all the settings for a
 * specific JPF run, esp. listener and target/target_args.
 * app properties can be specified as the sole JPF argument, i.e. instead of
 * a SUT classname
 *     ..
 *     target = x.Y.MySystemUnderTest
 *     target_args = one,two
 *     ..
 *     listener = z.MyListener
 *
 * (4) commandline properties - all start with '+', they can override all other props
 *
 *
 * LOOKUP ORDER
 * ------------
 *                       property lookup
 *   property type   :      spec             :  default
 *   ----------------:-----------------------:----------
 * |  site           :   +site               : "${user.home}/[.]jpf/site.properties"
 * |                 :                       :
 * |  project        :  'extensions' value   : set in site.properties
 * |                 :                       :
 * |  app            :   +app                : -
 * |                 :                       :
 * v  cmdline        :   +<key>=<val>        : -
 *
 * * if there is an explicit spec and the pathname does not exist, throw a
 * JPFConfigException
 *
 * * if the system properties cannot be found, throw a JPFConfigException
 *
 *
 * <2do> need to make NumberFormatException handling consistent - should always
 * throw an JPFConfigException, not silently returning the default value
 *
 */


@SuppressWarnings("serial")
public class Config extends Properties {

  static final String TARGET_KEY = "target";
  static final String TARGET_ARGS_KEY = "target_args";

  static final char   KEY_PREFIX = '@';
  static final String REQUIRES_KEY = "@requires";
  static final String INCLUDE_KEY = "@include";
  static final String INCLUDE_UNLESS_KEY = "@include_unless";
  static final String INCLUDE_IF_KEY = "@include_if";
  static final String USING_KEY = "@using";


  public static final String LIST_SEPARATOR = ",";
  static final String PATH_SEPARATOR = ","; // the default for automatic appends

  static final Class<?>[] CONFIG_ARGTYPES = { Config.class };  
  static final Class<?>[] NO_ARGTYPES = new Class<?>[0];
  static final Object[] NO_ARGS = new Object[0];

  static final String TRUE = "true";
  static final String FALSE = "false";

  static final String IGNORE_VALUE = "-";

  // do we want to log the config init
  public static boolean log = false;

  // bad - a control exception
  static class MissingRequiredKeyException extends RuntimeException {
    MissingRequiredKeyException(String details){
      super(details);
    }
  }

  ClassLoader loader = Config.class.getClassLoader();
  
  // where did we initialize from
  ArrayList<Object> sources = new ArrayList<Object>();
  
  List<ConfigChangeListener> changeListeners;
  
  // Properties are simple Hashmaps, but we want to maintain the order of entries
  LinkedList<String> entrySequence = new LinkedList<String>();

  // an [optional] hashmap to keep objects we want to be singletons
  HashMap<String,Object> singletons;
  
  final Object[] CONFIG_ARGS = { this };

  String[] args; // our original (non-nullified) command line args


  public Config (String[] args)  {
    this.args = args;
    String[] a = args.clone(); // we might nullify some of them

    String appProperties = getAppPropertiesLocation(a);
    String siteProperties = getSitePropertiesLocation(a, appProperties);

    //--- the site properties
    if (siteProperties != null){
      loadProperties( siteProperties);
    }

    //--- get the project properties from current dir + site configured extensions
    loadProjectProperties();

    //--- the application properties
    if (appProperties != null){
      loadProperties( appProperties);
    }

    //--- at last, the (rest of the) command line properties
    loadArgs(a);
    
    // compute the global 'native_classpath', 'classpath', 'sourcepath' and 'peer_packages'
    collectGlobalPaths();

    //printEntries();
  }

  private Config() {
    // just interal, for reloading
  }

  public static void enableLogging (boolean enableLogging){
    log = enableLogging;
  }

  public void log (String msg){
    if (log){ // very simplisitc, but we might do more in the future
      System.out.println(msg);
    }
  }


  String getAppPropertiesLocation(String[] args){
    String path = null;

    path = getPathArg(args, "app");
    if (path == null){
      // see if the first free arg is a *.jpf
      path = getAppArg(args);
    }

    return path;
  }

  String getSitePropertiesLocation(String[] args, String appPropPath){
    String path = getPathArg(args, "site");

    if (path == null){
      // look into the app properties
      // NOTE: we might want to drop this in the future because it constitutes
      // a cyclic properties file dependency
      if (appPropPath != null){
        path = JPFSiteUtils.getMatchFromFile(appPropPath,"site");
      }

      if (path == null) {
        // fall back to ${user.home}/[.]jpf/site.properties
        String userHome = System.getProperty("user.home");
        File f = new File(userHome, "jpf/site.properties");
        if (!f.isFile()) {
          f = new File(userHome, ".jpf/site.properties");
        }
        if (f.isFile()) {
          path = f.getAbsolutePath();
        }
      }
    }

    return path;
  }


  // watch out - this does not reset the computed paths!
  public Config reload() {
    log("reloading config");

    // just reload all our sources
    Config newConfig = new Config();
    for (Object src : sources){
      if (src instanceof File) {
        newConfig.loadProperties(((File)src).getPath());
      } else if (src instanceof URL) {
        newConfig.loadProperties((URL)src);
      } else {
        log("don't know how to reload: " + src);
      }
    }

    // now reload command line args on top of that
    newConfig.loadArgs(args);
    newConfig.args = args;
    
    return newConfig;
  }

  public String[] getArgs() {
    return args;
  }

  /*
   * note that matching args are expanded and stored here, to avoid any
   * discrepancy whith value expansions (which are order-dependent)
   */
  protected String getPathArg (String[] args, String key){
    int keyLen = key.length();

    for (int i=0; i<args.length; i++){
      String a = args[i];
      if (a != null){
        int len = a.length();
        if (len > keyLen + 2){
          if (a.charAt(0) == '+' && a.charAt(keyLen+1) == '='){
            if (a.substring(1, keyLen+1).equals(key)){
              args[i] = null; // processed
              String val = expandString(key, a.substring(keyLen+2));
              setProperty(key, val);
              return val;
            }
          }
        }
      }
    }

    return null;
  }

  /*
   * if the first freeArg is a JPF application property filename, use this
   * as targetArg and set the "jpf.app" property accordingly
   */
  protected String getAppArg (String[] args){

    for (int i=0; i<args.length; i++){
      String a = args[i];
      if (a != null && a.length() > 0){
        switch (a.charAt(0)) {
          case '+': continue;
          case '-': continue;
          default:
            if (a.endsWith(".jpf")){
              String val = expandString("jpf.app", a);
              put("jpf.app", val);
              args[i] = null; // processed
              return val;
            }
        }
      }
    }

    return null;
  }


  protected void loadProperties (URL url){
    log("loading defaults from: " + url);

    InputStream is = null;
    try {
      is = url.openStream();
      load(is);
      sources.add(url);
    } catch (IOException iox){
      log("error in input stream for: " + url + " : " + iox.getMessage());
    } finally {
      if (is != null){
        try {
          is.close();
        } catch (IOException iox1){
          log("error closing input stream for: " + url + " : " + iox1.getMessage());
        }
      }
    }
  }

<<<<<<< HEAD
=======
  protected void loadDefaultProperties (String fileName, Class<?> codeBase) {
    if (fileName == null)
      fileName = "default.properties";

    // first, try to load from a file
    File f = new File(fileName);
    if (f.exists()) {
      loadProperties(f.getPath());
      return;
    }
    
    // if there is no file, try to load as a resource 
    Class<?> clazz = (codeBase != null) ? codeBase : Config.class;
    URL url = clazz.getResource(fileName);
    if (url != null) {
      loadProperties(url);
      return;
    }

    throw new JPFConfigException("no default properties");
  }
>>>>>>> 56a15d7c

  protected void setConfigPathProperties (String fileName){
    put("config", fileName);
    int i = fileName.lastIndexOf(File.separatorChar);
    if (i>=0){
      put("config_path", fileName.substring(0,i));
    } else {
      put("config_path", ".");
    }
  }


  protected boolean loadProperties (String fileName) {
    if (fileName != null && fileName.length() > 0) {
      FileInputStream is = null;
      try {
        File f = new File(fileName);
        if (f.isFile()) {
          log("loading property file: " + fileName);

          setConfigPathProperties(f.getAbsolutePath());
          sources.add(f);
          is = new FileInputStream(f);
          load(is);
          return true;
        } else {
          throw exception("property file does not exist: " + f.getAbsolutePath());
        }
      } catch (MissingRequiredKeyException rkx){
        // Hmpff - control exception
        log("missing required key: " + rkx.getMessage() + ", skipping: " + fileName);
      } catch (IOException iex) {
        throw exception("error reading properties: " + fileName);
      } finally {
        if (is != null){
          try {
            is.close();
          } catch (IOException iox1){
            log("error closing input stream for file: " + fileName);
          }
        }
      }
    }

    return false;
  }


  /**
   * this holds the policy defining in which order we process directories
   * containing JPF projects (i.e. jpf.properties files)
   */
  protected void loadProjectProperties () {
    // this is the list of directories holding jpf.properties files that
    // have to be processed in order of entry (increasing priority)
    LinkedList<File> jpfDirs = new LinkedList<File>();

    // deduce the JPF projects in use (at least jpf-core) from the CL which
    // defined this class
    addJPFdirsFromClasspath(jpfDirs);

    // add all the site configured extension dirs (but NOT jpf-core)
    addJPFdirsFromSiteExtensions(jpfDirs);

    // add the current dir, which has highest priority (this might bump up
    // a previous entry by reodering it - which includes jpf-core)
    addCurrentJPFdir(jpfDirs);

    // now load all the jpf.property files we found in these dirs
    // (later loads can override previous settings)
    for (File dir : jpfDirs){
      loadProperties(new File(dir,"jpf.properties").getAbsolutePath());
    }
  }

  protected void appendPath (String pathKey, String key, String configPath){
    String[] paths = getStringArray(key);
    if (paths != null){
      for (String e : paths) {
        if (!e.startsWith("${") || !e.startsWith(File.separator)) {
          e = configPath + File.separatorChar + e;
        }
        append(pathKey, e, PATH_SEPARATOR);
      }
    }
  }

  protected void addJPFdirs (List<File> jpfDirs, File dir){
    while (dir != null) {
      File jpfProp = new File(dir, "jpf.properties");
      if (jpfProp.isFile()) {
        registerJPFdir(jpfDirs, dir);
        return;       // we probably don't want recursion here
      }
      dir = getParentFile(dir);
    }
  }

  /**
   * add the current dir to the list of JPF components.
   * Note: this includes the core, so that we maintain the general
   * principle that the enclosing project takes precedence (imagine the opposite:
   * if we want to test a certain feature that is overridden by another extension
   * we don't know about)
   */
  protected void addCurrentJPFdir(List<File> jpfDirs){
    File dir = new File(System.getProperty("user.dir"));
    while (dir != null) {
      File jpfProp = new File(dir, "jpf.properties");
      if (jpfProp.isFile()) {
        registerJPFdir(jpfDirs, dir);
        return;
      }
      dir = getParentFile(dir);
    }
  }

  protected void addJPFdirsFromClasspath(List<File> jpfDirs) {
    String cp = System.getProperty("java.class.path");
    String[] cpEntries = cp.split(File.pathSeparator);

    for (String p : cpEntries) {
      File f = new File(p);
      File dir = f.isFile() ? getParentFile(f) : f;

      addJPFdirs(jpfDirs, dir);
    }
  }

  protected void addJPFdirsFromSiteExtensions (List<File> jpfDirs){
    String[] extensions = getCompactStringArray("extensions");
    if (extensions != null){
      for (String pn : extensions){
        addJPFdirs( jpfDirs, new File(pn));
      }
    }
  }

  /**
   * the obvious part is that it only adds to the list if the file is absent
   * the not-so-obvious part is that it re-orders already present files
   * to maintain the priority
   */
  protected boolean registerJPFdir(List<File> list, File dir){
    try {
      String absPath = dir.getCanonicalPath();
      for (File e : list) {
        if (e.getCanonicalPath().equals(absPath)) {
          list.remove(e);
          list.add(e);
          return false;
        }
      }
    } catch (IOException iox) {
      throw new JPFConfigException("illegal path spec: " + dir);
    }
    
    list.add(dir);
    return true;
  }

  static File root = new File(File.separator);

  protected File getParentFile(File f){
    if (f == root){
      return null;
    } else {
      File parent = f.getParentFile();
      if (parent == null){
        parent = new File(f.getAbsolutePath());
        if (parent.getName().equals(root.getName())){
          return root;
        } else {
          return parent;
        }
      } else {
        return parent;
      }
    }
  }


  /*
   * argument syntax:
   *          {'+'<key>['='<val>'] | '-'<driver-arg>} {<free-arg>}
   *
   * (1) null args are ignored
   * (2) all config args start with '+'
   * (3) if '=' is ommitted, a 'true' value is assumed
   * (4) if <val> is ommitted, a 'null' value is assumed
   * (5) no spaces around '='
   * (6) all '-' driver-args are ignored
   * (7) if 'target' is already set (from 'jpf.app' property or
   *     "*.jpf" free-arg), all remaining <free-args> are 'target_args'
   *     otherwise 'target' is set to the first free-arg
   */

  protected void loadArgs (String[] args) {

    for (int i=0; i<args.length; i++){
      String a = args[i];

      if (a != null && a.length() > 0){
        switch (a.charAt(0)){
          case '+': // Config arg
            processArg(a.substring(1));
            break;

          case '-': // driver arg, ignore
            continue;

          default:  // target args to follow

            if (getString(TARGET_KEY) == null){ // no 'target' yet
              setTarget(a);
              i++;
            }

            int n = args.length - i;
            if (n > 0){ // we (might) have 'target_args'
              String[] targetArgs = new String[n];
              System.arraycopy(args, i, targetArgs, 0, n);
              setTargetArgs(targetArgs);
            }

            return;
        }
      }
    }
  }


  /*
   * this does not include the '+' prefix, just the 
   *     <key>[=[<value>]]
   */
  protected void processArg (String a) {

    int idx = a.indexOf("=");

    if (idx == 0){
      throw new JPFConfigException("illegal option: " + a);
    }

    if (idx > 0) {
      String key = a.substring(0, idx).trim();
      String val = a.substring(idx + 1).trim();
      if (val.length() == 0){
        val = null;
      }

      setProperty(key, val);

    } else {
      setProperty(a.trim(), "true");
    }

  }


  /**
   * replace string constants with global static objects
   */
  protected String normalize (String v) {
    if (v == null){
      return null; // ? maybe TRUE - check default loading of "key" or "key="
    }

    // trim leading and trailing blanks (at least Java 1.4.2 does not take care of trailing blanks)
    v = v.trim();
    
    // true/false
    if ("true".equalsIgnoreCase(v) || "t".equalsIgnoreCase(v)
        || "yes".equalsIgnoreCase(v) || "y".equalsIgnoreCase(v)
        || "on".equalsIgnoreCase(v)) {
      v = TRUE;
    } else if ("false".equalsIgnoreCase(v) || "f".equalsIgnoreCase(v)
        || "no".equalsIgnoreCase(v) || "n".equalsIgnoreCase(v)
        || "off".equalsIgnoreCase(v)) {
      v = FALSE;
    }

    // nil/null
    if ("nil".equalsIgnoreCase(v) || "null".equalsIgnoreCase(v)){
      v = null;
    }
    
    return v;
  }

  
  // our internal expander
  // Note that we need to know the key this came from, to handle recursive expansion
  protected String expandString (String key, String s) {
    int i, j = 0;
    if (s == null || s.length() == 0) {
      return s;
    }

    while ((i = s.indexOf("${", j)) >= 0) {
      if ((j = s.indexOf('}', i)) > 0) {
        String k = s.substring(i + 2, j);
        String v;
        
        if ((key != null) && key.equals(k)) {
          // that's expanding itself -> use what is there
          v = getProperty(key);
        } else {
          // refers to another key, which is already expanded, so this
          // can't get recursive (we expand during entry storage)
          v = getProperty(k);
        }
        
        if (v == null) { // if we don't have it, fall back to system properties
          v = System.getProperty(k);
        }
        
        if (v != null) {
          s = s.substring(0, i) + v + s.substring(j + 1, s.length());
          j = i + v.length();
        } else {
          s = s.substring(0, i) + s.substring(j + 1, s.length());
          j = i;
        }
      }
    }

    return s;    
  }


  boolean loadPropertiesRecursive (String fileName){
    // save the current values of automatic properties
    String curConfig = (String)get("config");
    String curConfigPath = (String)get("config_path");

    File propFile = new File(fileName);
    if (!propFile.isAbsolute()){
      propFile = new File(curConfigPath, fileName);
    }
    String absPath = propFile.getAbsolutePath();

    if (!propFile.isFile()){
      throw exception("property file does not exist: " + absPath);
    }

    boolean ret = loadProperties(absPath);

    // restore the automatic properties
    super.put("config", curConfig);
    super.put("config_path", curConfigPath);

    return ret;
  }

  void includePropertyFile(String key, String value){
    value = expandString(key, value);
    if (value != null && value.length() > 0){
      loadPropertiesRecursive(value);
    } else {
      throw exception("@include pathname argument missing");
    }
  }

  void includeCondPropertyFile(String key, String value, boolean keyPresent){
    value = expandString(key, value);
    if (value != null && value.length() > 0){
      // check if it's a conditional "@include_unless/if = ?key?pathName"
      if (value.charAt(0) == '?'){
        int idx = value.indexOf('?', 1);
        if (idx > 1){
          String k = value.substring(1, idx);
          if (containsKey(k) == keyPresent){
            String v = value.substring(idx+1);
            if (v.length() > 0){
              loadPropertiesRecursive(v);
            } else {
              throw exception("@include_unless pathname argument missing (?<key>?<pathName>)");
            }
          }

        } else {
          throw exception("malformed @include_unless argument (?<key>?<pathName>), found: " + value);
        }
      } else {
        throw exception("malformed @include_unless argument (?<key>?<pathName>), found: " + value);
      }
    } else {
      throw exception("@include_unless missing ?<key>?<pathName> argument");
    }
  }


  void includeProjectPropertyFile (String projectId){
    String projectPath = getString(projectId);
    if (projectPath != null){
      File projectProps = new File(projectPath, "jpf.properties");
      if (projectProps.isFile()){
        loadPropertiesRecursive(projectProps.getAbsolutePath());

      } else {
        throw exception("project properties not found: " + projectProps.getAbsolutePath());
      }

    } else {
      throw exception("unknown project id (check site.properties): " + projectId);
    }
  }

  // we override this so that we can handle expansion for both key and value
  // (value expansion can be recursive, i.e. refer to itself)
  @Override
  public Object put (Object keyObject, Object valueObject){

    if (keyObject == null){
      throw exception("no null keys allowed");
    } else if (!(keyObject instanceof String)){
      throw exception("only String keys allowed, got: " + keyObject);
    }
    if (valueObject != null && !(valueObject instanceof String)){
      throw exception("only String or null values allowed, got: " + valueObject);
    }

    String key = (String)keyObject;
    String value = (String)valueObject;

    if (key.length() == 0){
      throw exception("no empty keys allowed");
    }

    if (key.charAt(0) == KEY_PREFIX){

      if (REQUIRES_KEY.equals(key)) {
        // shortcircuit loading of property files - used to enforce order
        // of properties, e.g. to model dependencies
        for (String reqKey : split(value)) {
          if (!containsKey(reqKey)) {
            throw new MissingRequiredKeyException(reqKey);
          }
        }
        return null;
        
      } else if (INCLUDE_KEY.equals(key)) {
        includePropertyFile(key, value);
        return null;
      } else if (INCLUDE_UNLESS_KEY.equals(key)) {
        includeCondPropertyFile(key, value, false);
        return null;
      } else if (INCLUDE_IF_KEY.equals(key)) {
        includeCondPropertyFile(key, value, true);
        return null;
      } else if (USING_KEY.equals(key)){
        includeProjectPropertyFile(value);
        return null;
      } else {
        throw exception("unknown keyword: " + key);
      }


    } else {
      // finally, a real key/value pair to add (or remove) - expand and store
      String k = expandString(null, key);

      if (!(value == null)) { // add or overwrite entry
        String v = (String) value;

        if (k.charAt(k.length() - 1) == '+') { // the append hack
          k = k.substring(0, k.length() - 1);
          return append(k, v, null);

        } else if (k.charAt(0) == '+') { // the prepend hack
          k = k.substring(1);
          return prepend(k, v, null);

        } else { // normal value set
          v = normalize(expandString(k, v));
          if (v != null){
            return setKey(k, v);
          } else {
            return removeKey(k);
          }
        }

      } else { // setting a null value removes the entry
        return removeKey(k);
      }
    }
  }

  private Object setKey (String k, String v){
    Object oldValue = put0(k, v);
    notifyPropertyChangeListeners(k, (String) oldValue, v);
    return oldValue;
  }

  private Object removeKey (String k){
    Object oldValue = super.get(k);
    remove0(k);
    notifyPropertyChangeListeners(k, (String) oldValue, null);
    return oldValue;
  }

  private Object put0 (String k, Object v){
    entrySequence.add(k);
    return super.put(k, v);
  }

  private Object remove0 (String k){
    entrySequence.add(k);
    return super.remove(k);
  }

  protected String prepend (String key, String value, String separator) {
    String oldValue = getProperty(key);
    value = normalize( expandString(key, value));

    append0(key, oldValue, value, oldValue, separator);

    return oldValue;
  }

  protected String append (String key, String value, String separator) {
    String oldValue = getProperty(key);
    value = normalize( expandString(key, value));

    append0(key, oldValue, oldValue, value, separator);

    return oldValue;
  }


  private void append0 (String key, String oldValue, String a, String b, String separator){
    String newValue;

    if (a != null){
      if (b != null) {
        StringBuilder sb = new StringBuilder(a);
        if (separator != null) {
          sb.append(separator);
        }
        sb.append(b);
        newValue = sb.toString();

      } else { // b==null : nothing to append
        if (oldValue == a){ // using reference compare is intentional here
          return; // no change
        } else {
          newValue = a;
        }
      }

    } else { // a==null : nothing to append to
      if (oldValue == b || b == null){  // using reference compare is intentional here
        return; // no change
      } else {
        newValue = b;
      }
    }

    // if we get here, we have a newValue that differs from oldValue
    put0(key, newValue);
    notifyPropertyChangeListeners(key, oldValue, newValue);
  }

  protected String append (String key, String value) {
    return append(key, value, LIST_SEPARATOR); // append with our standard list separator
  }


  public void setClassLoader (ClassLoader newLoader){
    loader = newLoader;
  }

  public ClassLoader getClassLoader (){
    return loader;
  }

  public boolean hasSetClassLoader (){
    return Config.class.getClassLoader() != loader;
  }

  public ClassLoader setClassLoader(ClassLoader parent, String... keys){
    ArrayList<String> list = new ArrayList<String>();

    for (String key : keys){
      String[] cp = getCompactStringArray(key);
      cp = FileUtils.expandWildcards(cp);
      for (String e : cp){
        list.add(e);
      }
    }

    URL[] urls = FileUtils.getURLs(list);
    URLClassLoader ucl = URLClassLoader.newInstance(urls, parent);

    //for (URL url : urls) System.out.println("@@ " + url);

    loader = ucl;

    return ucl;
  }

  //------------------------------ public methods - the Config API


  public String[] getEntrySequence () {
    // whoever gets this might add/append/remove items, so we have to
    // avoid ConcurrentModificationExceptions
    return entrySequence.toArray(new String[entrySequence.size()]);
  }

  public void addChangeListener (ConfigChangeListener l) {
    if (changeListeners == null) {
      changeListeners = new ArrayList<ConfigChangeListener>();
      changeListeners.add(l);
    } else {
      if (!changeListeners.contains(l)) {
        changeListeners.add(l);
      }
    }
  }
  
  public void removeChangeListener (ConfigChangeListener l) {
    if (changeListeners != null) {
      changeListeners.remove(l);
      
      if (changeListeners.size() == 0) {
        changeListeners = null;
      }
    }
  }
  
  
  public JPFException exception (String msg) {
    String context = getString("config");
    if (context != null){
      msg = "error in " + context + " : " + msg;
    }

    return new JPFConfigException(msg);
  }

  public void throwException(String msg) {
    throw new JPFConfigException(msg);
  }

  //------------------------ special properties
  public String getTarget() {
    return getString(TARGET_KEY);
  }

  public void setTarget (String target){
    setProperty(TARGET_KEY,target);
  }

  public String[] getTargetArgs() {
    String[] args = getStringArray(TARGET_ARGS_KEY);
    if (args == null){
      args = new String[0];
    }
    return args;
  }

  public void setTargetArgs (String... args) {
    StringBuilder sb = new StringBuilder();
    for (int i=0, n = 0; i < args.length; i++) {
      String a = args[i];
      if (a != null) {
        if (n++ > 0) {
          sb.append(LIST_SEPARATOR);
        }
        // we expand to be consistent with an explicit 'target_args' spec
        sb.append(expandString(null, a));
      }
    }
    if (sb.length() > 0) {
      setProperty(TARGET_ARGS_KEY, sb.toString());
    }
  }

  //----------------------- type specific accessors

  public boolean getBoolean(String key) {
    String v = getProperty(key);
    return (v == TRUE);
  }

  public boolean getBoolean(String key, boolean def) {
    String v = getProperty(key);
    if (v != null) {
      return (v == TRUE);
    } else {
      return def;
    }
  }

  /**
   * for a given <baseKey>, check if there are corresponding
   * values for keys <baseKey>.0 ... <baseKey>.<maxSize>
   * If a value is found, store it in an array at the respective index
   *
   * @param baseKey String with base key without trailing '.'
   * @param maxSize maximum size of returned value array
   * @return trimmed array with String values found in dictionary
   */
  public String[] getStringEnumeration (String baseKey, int maxSize) {
    String[] arr = new String[maxSize];
    int max=-1;

    StringBuilder sb = new StringBuilder(baseKey);
    sb.append('.');
    int len = baseKey.length()+1;

    for (int i=0; i<maxSize; i++) {
      sb.setLength(len);
      sb.append(i);

      String v = getString(sb.toString());
      if (v != null) {
        arr[i] = v;
        max = i;
      }
    }

    if (max >= 0) {
      max++;
      if (max < maxSize) {
        String[] a = new String[max];
        System.arraycopy(arr,0,a,0,max);
        return a;
      } else {
        return arr;
      }
    } else {
      return null;
    }
  }


  public int[] getIntArray (String key) throws JPFConfigException {
    String v = getProperty(key);

    if (v != null) {
      String[] sa = split(v);
      int[] a = new int[sa.length];
      int i = 0;
      try {
        for (; i<sa.length; i++) {
          a[i] = Integer.parseInt(sa[i]);
        }
        return a;
      } catch (NumberFormatException nfx) {
        throw new JPFConfigException("illegal int[] element in '" + key + "' = \"" + sa[i] + '"');
      }
    } else {
      return null;
    }
  }

  public long getDuration (String key, long defValue) {
    String v = getProperty(key);
    if (v != null) {
      long d = 0;

      if (v.indexOf(':') > 0){
        String[] a = v.split(":");
        if (a.length > 3){
          //log.severe("illegal duration: " + key + "=" + v);
          return defValue;
        }
        int m = 1000;
        for (int i=a.length-1; i>=0; i--, m*=60){
          try {
            int n = Integer.parseInt(a[i]);
            d += m*n;
          } catch (NumberFormatException nfx) {
            return defValue;
          }
        }

      } else {
        try {
          d = Long.parseLong(v);
        } catch (NumberFormatException nfx) {
          return defValue;
        }
      }

      return d;
    }

    return defValue;
  }

  public int getInt(String key) {
    return getInt(key, 0);
  }

  public int getInt(String key, int defValue) {
    String v = getProperty(key);
    if (v != null) {
      try {
        return Integer.parseInt(v);
      } catch (NumberFormatException nfx) {
        return defValue;
      }
    }

    return defValue;
  }

  public long getLong(String key) {
    return getLong(key, 0L);
  }

  public long getLong(String key, long defValue) {
    String v = getProperty(key);
    if (v != null) {
      try {
        return Long.parseLong(v);
      } catch (NumberFormatException nfx) {
        return defValue;
      }
    }

    return defValue;
  }

  public long[] getLongArray (String key) throws JPFConfigException {
    String v = getProperty(key);

    if (v != null) {
      String[] sa = split(v);
      long[] a = new long[sa.length];
      int i = 0;
      try {
        for (; i<sa.length; i++) {
          a[i] = Long.parseLong(sa[i]);
        }
        return a;
      } catch (NumberFormatException nfx) {
        throw new JPFConfigException("illegal long[] element in " + key + " = " + sa[i]);
      }
    } else {
      return null;
    }
  }


  public double getDouble (String key) {
    return getDouble(key, 0.0);
  }

  public double getDouble (String key, double defValue) {
    String v = getProperty(key);
    if (v != null) {
      try {
        return Double.parseDouble(v);
      } catch (NumberFormatException nfx) {
        return defValue;
      }
    }

    return defValue;
  }

  public double[] getDoubleArray (String key) throws JPFConfigException {
    String v = getProperty(key);

    if (v != null) {
      String[] sa = split(v);
      double[] a = new double[sa.length];
      int i = 0;
      try {
        for (; i<sa.length; i++) {
          a[i] = Double.parseDouble(sa[i]);
        }
        return a;
      } catch (NumberFormatException nfx) {
        throw new JPFConfigException("illegal double[] element in " + key + " = " + sa[i]);
      }
    } else {
      return null;
    }
  }

  public <T extends Enum<T>> T getEnum( String key, T[] values, T defValue){
    String v = getProperty(key);

    if (v != null){
      for (T t : values){
        if (v.equalsIgnoreCase(t.name())){
          return t;
        }
      }
    }

    return defValue;
  }

  public String getString(String key) {
    return getProperty(key);
  }

  public String getString(String key, String defValue) {
    String s = getProperty(key);
    if (s != null) {
      return s;
    } else {
      return defValue;
    }
  }

  /**
   * return memory size in bytes, or 'defValue' if not in dictionary. Encoding
   * can have a 'M' or 'k' postfix, values have to be positive integers (decimal
   * notation)
   */
  public long getMemorySize(String key, long defValue) {
    String v = getProperty(key);
    long sz = defValue;

    if (v != null) {
      int n = v.length() - 1;
      try {
        char c = v.charAt(n);

        if ((c == 'M') || (c == 'm')) {
          sz = Long.parseLong(v.substring(0, n)) << 20;
        } else if ((c == 'K') || (c == 'k')) {
          sz = Long.parseLong(v.substring(0, n)) << 10;
        } else {
          sz = Long.parseLong(v);
        }

      } catch (NumberFormatException nfx) {
        return defValue;
      }
    }

    return sz;
  }

  public HashSet<String> getStringSet(String key){
    String v = getProperty(key);
    if (v != null && (v.length() > 0)) {
      HashSet<String> hs = new HashSet<String>();
      for (String s : split(v)) {
        hs.add(s);
      }
      return hs;
    }

    return null;
    
  }
  
  public HashSet<String> getNonEmptyStringSet(String key){
    HashSet<String> hs = getStringSet(key);
    if (hs != null && hs.isEmpty()) {
      return null;
    } else {
      return hs;
    }
  }
    
  public String[] getStringArray(String key) {
    String v = getProperty(key);
    if (v != null && (v.length() > 0)) {
      return split(v);
    }

    return null;
  }

  public String[] getStringArray(String key, char[] delims) {
    String v = getProperty(key);
    if (v != null && (v.length() > 0)) {
      return split(v,delims);
    }

    return null;
  }

  public String[] getCompactTrimmedStringArray (String key){
    String[] a = getStringArray(key);
    for (int i=0; i<a.length; i++){
      String s = a[i];
      if (s != null && s.length() > 0){
        a[i] = s.trim();
      }
    }
    
    return removeEmptyStrings(a);
  }

  public String[] getCompactStringArray(String key){
    return removeEmptyStrings(getStringArray(key));
  }

  
  public String[] getStringArray(String key, String[] def){
    String v = getProperty(key);
    if (v != null && (v.length() > 0)) {
      return split(v);
    } else {
      return def;
    }
  }

  public static String[] removeEmptyStrings (String[] a){
    if (a != null) {
      int n = 0;
      for (int i=0; i<a.length; i++){
        if (a[i].length() > 0){
          n++;
        }
      }

      if (n < a.length){ // we have empty strings in the split
        String[] r = new String[n];
        for (int i=0, j=0; i<a.length; i++){
          if (a[i].length() > 0){
            r[j++] = a[i];
            if (j == n){
              break;
            }
          }
        }
        return r;

      } else {
        return a;
      }
    }

    return null;
  }


  /**
   * return an [optional] id part of a property value (all that follows the first '@')
   */
  String getIdPart (String key) {
    String v = getProperty(key);
    if ((v != null) && (v.length() > 0)) {
      int i = v.indexOf('@');
      if (i >= 0){
        return v.substring(i+1);
      }
    }

    return null;
  }

  public Class<?> asClass (String v) throws JPFConfigException {
    if ((v != null) && (v.length() > 0)) {
      v = stripId(v);
      v = expandClassName(v);
      try {
        return loader.loadClass(v);
      } catch (ClassNotFoundException cfx) {
        throw new JPFConfigException("class not found " + v);
      } catch (ExceptionInInitializerError ix) {
        throw new JPFConfigException("class initialization of " + v + " failed: " + ix,
            ix);
      }
    }

    return null;    
  }
      
  public <T> Class<? extends T> getClass(String key, Class<T> type) throws JPFConfigException {
    Class<?> cls = asClass( getProperty(key));
    if (cls != null) {
      if (type.isAssignableFrom(cls)) {
        return cls.asSubclass(type);
      } else {
        throw new JPFConfigException("classname entry for: \"" + key + "\" not of type: " + type.getName());
      }
    }
    return null;
  }
  
    
  public Class<?> getClass(String key) throws JPFConfigException {
    return asClass( getProperty(key));
  }
  
  public Class<?> getEssentialClass(String key) throws JPFConfigException {
    Class<?> cls = getClass(key);
    if (cls == null) {
      throw new JPFConfigException("no classname entry for: \"" + key + "\"");
    }

    return cls;
  }
  
  String stripId (String v) {
    int i = v.indexOf('@');
    if (i >= 0) {
      return v.substring(0,i);
    } else {
      return v;
    }
  }

  String getId (String v){
    int i = v.indexOf('@');
    if (i >= 0) {
      return v.substring(i+1);
    } else {
      return null;
    }
  }

  String expandClassName (String clsName) {
    if (clsName != null && clsName.length() > 0 && clsName.charAt(0) == '.') {
      return "gov.nasa.jpf" + clsName;
    } else {
      return clsName;
    }
  }

  
  public Class<?>[] getClasses(String key) throws JPFConfigException {
    String[] v = getStringArray(key);
    if (v != null) {
      int n = v.length;
      Class<?>[] a = new Class[n];
      for (int i = 0; i < n; i++) {
        String clsName = expandClassName(v[i]);
        if (clsName != null && clsName.length() > 0){
          try {
            clsName = stripId(clsName);
            a[i] = loader.loadClass(clsName);
          } catch (ClassNotFoundException cnfx) {
            throw new JPFConfigException("class not found " + v[i]);
          } catch (ExceptionInInitializerError ix) {
            throw new JPFConfigException("class initialization of " + v[i] + " failed: " + ix, ix);
          }
        }
      }

      return a;
    }

    return null;
  }
  
  // <2do> - that's kind of kludged together, not very efficient
  String[] getIds (String key) {
    String v = getProperty(key);

    if (v != null) {
      int i = v.indexOf('@');
      if (i >= 0) { // Ok, we have ids
        String[] a = split(v);
        String[] ids = new String[a.length];
        for (i = 0; i<a.length; i++) {
          ids[i] = getId(a[i]);
        }
        return ids;
      }
    }

    return null;
  }

  public <T> ArrayList<T> getInstances(String key, Class<T> type) throws JPFConfigException {

    Class<?>[] argTypes = { Config.class };
    Object[] args = { this };

    return getInstances(key,type,argTypes,args);
  }
  
  public <T> ArrayList<T> getInstances(String key, Class<T> type, Class<?>[]argTypes, Object[] args)
                                                      throws JPFConfigException {
    Class<?>[] c = getClasses(key);

    if (c != null) {
      String[] ids = getIds(key);

      ArrayList<T> a = new ArrayList<T>(c.length);

      for (int i = 0; i < c.length; i++) {
        String id = (ids != null) ? ids[i] : null;
        T listener = getInstance(key, c[i], type, argTypes, args, id);
        if (listener != null) {
          a.add( listener);
        } else {
          // should report here
        }
      }

      return a;
      
    } else {
      // should report here
    }

    return null;
  }
  
  public <T> T getInstance(String key, Class<T> type, String defClsName) throws JPFConfigException {
    Class<?>[] argTypes = CONFIG_ARGTYPES;
    Object[] args = CONFIG_ARGS;

    Class<?> cls = getClass(key);
    String id = getIdPart(key);

    if (cls == null) {
      try {
        cls = loader.loadClass(defClsName);
      } catch (ClassNotFoundException cfx) {
        throw new JPFConfigException("class not found " + defClsName);
      } catch (ExceptionInInitializerError ix) {
        throw new JPFConfigException("class initialization of " + defClsName + " failed: " + ix, ix);
      }
    }
    
    return getInstance(key, cls, type, argTypes, args, id);
  }

  public <T> T getInstance(String key, Class<T> type) throws JPFConfigException {
    Class<?>[] argTypes = CONFIG_ARGTYPES;
    Object[] args = CONFIG_ARGS;

    return getInstance(key, type, argTypes, args);
  }
    
  public <T> T getInstance(String key, Class<T> type, Class<?>[] argTypes,
                            Object[] args) throws JPFConfigException {
    Class<?> cls = getClass(key);
    String id = getIdPart(key);

    if (cls != null) {
      return getInstance(key, cls, type, argTypes, args, id);
    } else {
      return null;
    }
  }
  
  public <T> T getInstance(String key, Class<T> type, Object arg1, Object arg2)  throws JPFConfigException {
    Class<?>[] argTypes = new Class<?>[2];
    argTypes[0] = arg1.getClass();
    argTypes[1] = arg2.getClass();

    Object[] args = new Object[2];
    args[0] = arg1;
    args[1] = arg2;

    return getInstance(key, type, argTypes, args);
  }


  public <T> T getEssentialInstance(String key, Class<T> type) throws JPFConfigException {
    Class<?>[] argTypes = { Config.class };
    Object[] args = { this };
    return getEssentialInstance(key, type, argTypes, args);
  }

  /**
   * just a convenience method for ctor calls that take two arguments
   */
  public <T> T getEssentialInstance(String key, Class<T> type, Object arg1, Object arg2)  throws JPFConfigException {
    Class<?>[] argTypes = new Class<?>[2];
    argTypes[0] = arg1.getClass();
    argTypes[1] = arg2.getClass();

    Object[] args = new Object[2];
    args[0] = arg1;
    args[1] = arg2;

    return getEssentialInstance(key, type, argTypes, args);
  }

  public <T> T getEssentialInstance(String key, Class<T> type, Class<?>[] argTypes, Object[] args) throws JPFConfigException {
    Class<?> cls = getEssentialClass(key);
    String id = getIdPart(key);

    return getInstance(key, cls, type, argTypes, args, id);
  }

  
  public <T> T getInstance (String id, String clsName, Class<T> type) throws JPFConfigException {
    Class<?>[] argTypes = CONFIG_ARGTYPES;
    Object[] args = CONFIG_ARGS;

    Class<?> cls = asClass(clsName);
    
    if (cls != null) {
      return getInstance(id, cls, type, argTypes, args, id);
    } else {
      return null;
    }
  }
  
  /**
   * this is our private instantiation workhorse - try to instantiate an object of
   * class 'cls' by using the following ordered set of ctors 1. <cls>(
   * <argTypes>) 2. <cls>(Config) 3. <cls>() if all of that fails, or there was
   * a 'type' provided the instantiated object does not comply with, return null
   */
  <T> T getInstance(String key, Class<?> cls, Class<T> type, Class<?>[] argTypes,
                     Object[] args, String id) throws JPFConfigException {
    Object o = null;
    Constructor<?> ctor = null;

    if (cls == null) {
      return null;
    }

    if (id != null) { // check first if we already have this one instantiated as a singleton
      if (singletons == null) {
        singletons = new HashMap<String,Object>();
      } else {
        o = type.cast(singletons.get(id));
      }
    }

    while (o == null) {
      try {
        ctor = cls.getConstructor(argTypes);
        o = ctor.newInstance(args);
      } catch (NoSuchMethodException nmx) {

        if ((argTypes.length > 1) || ((argTypes.length == 1) && (argTypes[0] != Config.class))) {
          // fallback 1: try a single Config param
          argTypes = CONFIG_ARGTYPES;
          args = CONFIG_ARGS;

        } else if (argTypes.length > 0) {
          // fallback 2: try the default ctor
          argTypes = NO_ARGTYPES;
          args = NO_ARGS;

        } else {
          // Ok, there is no suitable ctor, bail out
          throw new JPFConfigException(key, cls, "no suitable ctor found");
        }
      } catch (IllegalAccessException iacc) {
        throw new JPFConfigException(key, cls, "\n> ctor not accessible: "
            + getMethodSignature(ctor));
      } catch (IllegalArgumentException iarg) {
        throw new JPFConfigException(key, cls, "\n> illegal constructor arguments: "
            + getMethodSignature(ctor));
      } catch (InvocationTargetException ix) {
        Throwable tx = ix.getTargetException();
        if (tx instanceof JPFConfigException) {
          throw new JPFConfigException(tx.getMessage() + "\n> used within \"" + key
              + "\" instantiation of " + cls);
        } else {
          throw new JPFConfigException(key, cls, "\n> exception in "
              + getMethodSignature(ctor) + ":\n>> " + tx, tx);
        }
      } catch (InstantiationException ivt) {
        throw new JPFConfigException(key, cls,
            "\n> abstract class cannot be instantiated");
      } catch (ExceptionInInitializerError eie) {
        throw new JPFConfigException(key, cls, "\n> static initialization failed:\n>> "
            + eie.getException(), eie.getException());
      }
    }

    // check type
    if (!type.isInstance(o)) {
      throw new JPFConfigException(key, cls, "\n> instance not of type: "
          + type.getName());
    }

    if (id != null) { // add to singletons (in case it's not already in there)
      singletons.put(id, o);
    }

    return type.cast(o); // safe according to above
  }

  String getMethodSignature(Constructor<?> ctor) {
    StringBuilder sb = new StringBuilder(ctor.getName());
    sb.append('(');
    Class<?>[] argTypes = ctor.getParameterTypes();
    for (int i = 0; i < argTypes.length; i++) {
      if (i > 0) {
        sb.append(',');
      }
      sb.append(argTypes[i].getName());
    }
    sb.append(')');
    return sb.toString();
  }

  public boolean hasValue(String key) {
    String v = getProperty(key);
    return ((v != null) && (v.length() > 0));
  }

  public boolean hasValueIgnoreCase(String key, String value) {
    String v = getProperty(key);
    if (v != null) {
      return v.equalsIgnoreCase(value);
    }

    return false;
  }

  public int getChoiceIndexIgnoreCase(String key, String[] choices) {
    String v = getProperty(key);

    if ((v != null) && (choices != null)) {
      for (int i = 0; i < choices.length; i++) {
        if (v.equalsIgnoreCase(choices[i])) {
          return i;
        }
      }
    }

    return -1;
  }

  public File[] getPathArray (String key) {    
    String v = getProperty(key);
    if (v != null) {
      String[] pe = removeEmptyStrings( pathSplit(v));
      
      if (pe != null && pe.length > 0) {
        File[] files = new File[pe.length];
        for (int i=0; i<files.length; i++) {
          String path = FileUtils.asPlatformPath(pe[i]);
          files[i] = new File(path);
        }
        return files;
      }      
    }

    return new File[0];
  }

  public File getPath (String key) {
    String v = getProperty(key);
    if (v != null) {
      return new File(FileUtils.asPlatformPath(v));
    }
    
    return null;
  }

  static final char[] UNIX_PATH_SEPARATORS = {',', ';', ':' };
  static final char[] WINDOWS_PATH_SEPARATORS = {',', ';' };

  protected String[] pathSplit (String input){
    if (File.pathSeparatorChar == ':'){
      return split( input, UNIX_PATH_SEPARATORS);
    } else {
      return split( input, WINDOWS_PATH_SEPARATORS);
    }
  }

  static final char[] DELIMS = { ',', ';' };

  /**
   * our own version of split, which handles "`" quoting, and breaks on non-quoted
   * ',' and ';' chars. We need this so that we can use ';' separated lists in
   * JPF property files, but still can use quoted ';' if we absolutely have to
   * specify Java signatures. On the other hand, we can't quote with '\' because
   * that would make Windows paths even more terrible.
   * regexes are bad at quoting, and this is more efficient anyways
   */
  protected String[] split (String input){
    return split(input, DELIMS);
  }

  private boolean isDelim(char[] delim, char c){
    for (int i=0; i<delim.length; i++){
      if (c == delim[i]){
        return true;
      }
    }
    return false;
  }

  protected String[] split (String input, char[] delim){
    int n = input.length();
    ArrayList<String> elements = new ArrayList<String>();
    boolean quote = false;

    char[] buf = new char[128];
    int k=0;

    for (int i=0; i<n; i++){
      char c = input.charAt(i);

      if (!quote) {
        if (isDelim(delim,c)){ // element separator
          elements.add( new String(buf, 0, k));
          k = 0;
          continue;
        } else if (c=='`') {
          quote = true;
          continue;
        }
      }

      if (k >= buf.length){
        char[] newBuf = new char[buf.length+128];
        System.arraycopy(buf, 0, newBuf, 0, k);
        buf = newBuf;
      }
      buf[k++] = c;
      quote = false;
    }

    if (k>0){
      elements.add( new String(buf, 0, k));
    }

    return elements.toArray(new String[elements.size()]);
  }


  /**
   * collect all the <project>.{native_classpath,classpath,sourcepath,peer_packages}
   * and append them to the global settings
   */
  void collectGlobalPaths() {
    // note - this is in the order of entry, i.e. reflects priorities
    // we have to process this in reverse order so that later entries are prioritized
    String[] keys = getEntrySequence();

    for (int i = keys.length-1; i>=0; i--){
      String k = keys[i];
      if (k.endsWith(".native_classpath")){
        appendPath("native_classpath", k);
      } else if (k.endsWith(".classpath")){
        appendPath("classpath", k);
      } else if (k.endsWith(".sourcepath")){
        appendPath("sourcepath", k);
      } else if (k.endsWith("peer_packages")){
        append("peer_packages", getString(k), ",");
      }
    }
  }

  static Pattern absPath = Pattern.compile("(?:[a-zA-Z]:)?[/\\\\].*");

  void appendPath (String pathKey, String key){
    String projName = key.substring(0, key.length() - pathKey.length() -1);
    String projPath = getString(projName);

    if (projPath != null){
      projPath += '/';

      String[] elements = getCompactStringArray(key);
      if (elements != null){
        for (String e : elements) {
          if (e != null && e.length()>0){

            // if this entry is not an absolute path, or doesn't start with
            // the project path, prepend the project path
            if (!(absPath.matcher(e).matches()) && !e.startsWith(projPath)) {
              e = projPath + e;
            }

            append(pathKey, e);
          }
        }
      }

    } else {
      throw new JPFConfigException("no project path for " + projName);
    }
  }


  //--- our modification interface

  /**
   * iterate over all keys, if a key starts with the provided keyPrefix, add
   * this value under the corresponding key suffix. For example:
   *
   *  test.report.console.finished = result
   *
   *    -> prompotePropertyCategory("test.") ->
   *
   *  report.console.finished = result
   *
   * if a matching key has an IGNORE_VALUE value ("-"), the entry is *not* promoted
   * (we need this to override promoted keys)
   */
  public void promotePropertyCategory (String keyPrefix){
    int prefixLen = keyPrefix.length();

    for (Map.Entry<Object,Object> e : entrySet()){
      Object k = e.getKey();
      if (k instanceof String){
        String key = (String)k;
        if (key.startsWith(keyPrefix)){
          Object v = e.getValue();
          if (! IGNORE_VALUE.equals(v)){
            String keySuffix = key.substring(prefixLen);
            put(keySuffix, v);
          }
        }
      }
    }
  }

  
  @Override
  public Object setProperty (String key, String newValue) {    
    Object oldValue = put(key, newValue);    
    notifyPropertyChangeListeners(key, (String)oldValue, newValue);
    return oldValue;
  }

  public void parse (String s) {
    
    int i = s.indexOf("=");
    if (i > 0) {
      String key, val;
      
      if (i > 1 && s.charAt(i-1)=='+') { // append
        key = s.substring(0, i-1).trim();
        val = s.substring(i+1); // it's going to be normalized anyways
        append(key, val);
        
      } else { // put
        key = s.substring(0, i).trim();
        val = s.substring(i+1);
        setProperty(key, val);
      }
      
    }
  }
  
  protected void notifyPropertyChangeListeners (String key, String oldValue, String newValue) {
    if (changeListeners != null) {
      for (ConfigChangeListener l : changeListeners) {
        l.propertyChanged(this, key, oldValue, newValue);
      }
    }    
  }
  
  public String[] asStringArray (String s){
    return split(s);
  }
  
  public TreeMap<Object,Object> asOrderedMap() {
    TreeMap<Object,Object> map = new TreeMap<Object,Object>();
    map.putAll(this);
    return map;
  }

  public void print (PrintWriter pw) {
    pw.println("----------- Config contents");

    // just how much do you have to do to get a printout with keys in alphabetical order :<
    TreeSet<String> kset = new TreeSet<String>();
    for (Enumeration<?> e = propertyNames(); e.hasMoreElements();) {
      Object k = e.nextElement();
      if (k instanceof String) {
        kset.add( (String)k);
      }
    }

    for (String key : kset) {
      String val = getProperty(key);
      pw.print(key);
      pw.print(" = ");
      pw.println(val);
    }

    pw.flush();
  }

  /*
   * for debugging purposes
   */
  public void printEntries() {
    PrintWriter pw = new PrintWriter(System.out);
    print(pw);
  }

  public String getSourceName (Object src){
    if (src instanceof File){
      return ((File)src).getAbsolutePath();
    } else if (src instanceof URL){
      return ((URL)src).toString();
    } else {
      return src.toString();
    }
  }
  
  public List<Object> getSources() {
    return sources;
  }
  
  public void printStatus(Logger log) {
    int idx = 0;
    
    for (Object src : sources){
      if (src instanceof File){
        log.config("configuration source " + idx++ + " : " + getSourceName(src));
      }
    }
  }


}<|MERGE_RESOLUTION|>--- conflicted
+++ resolved
@@ -374,16 +374,7 @@
     }
   }
 
-<<<<<<< HEAD
-=======
-  protected void loadDefaultProperties (String fileName, Class<?> codeBase) {
     if (fileName == null)
-      fileName = "default.properties";
-
-    // first, try to load from a file
-    File f = new File(fileName);
-    if (f.exists()) {
-      loadProperties(f.getPath());
       return;
     }
     
@@ -393,11 +384,7 @@
     if (url != null) {
       loadProperties(url);
       return;
-    }
-
     throw new JPFConfigException("no default properties");
-  }
->>>>>>> 56a15d7c
 
   protected void setConfigPathProperties (String fileName){
     put("config", fileName);
