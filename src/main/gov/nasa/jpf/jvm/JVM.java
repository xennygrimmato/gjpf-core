--- conflicted
+++ resolved
@@ -32,6 +32,7 @@
 import java.nio.ByteOrder;
 import java.util.ArrayList;
 import java.util.List;
+import java.util.ListIterator;
 
 
 /**
@@ -194,7 +195,6 @@
     out = null;
 
     ss = new SystemState(config, this);
-    systemClassLoader = createSystemClassLoader();
 
     stateSet = config.getInstance("vm.storage.class", StateSet.class);
     if (stateSet != null) stateSet.attach(this);
@@ -302,7 +302,6 @@
    */
   public boolean initialize () {
     ClassInfoException cie = null;
-    ThreadInfo tiMain = null;
 
     if (!checkClassName(mainClassName)) {
       log.severe("Not a valid main class: " + mainClassName);
@@ -311,38 +310,21 @@
     
     // we can't do anything without a main ThreadInfo
     ThreadInfo tiMain = createMainThreadInfo();
+    systemClassLoader = createSystemClassLoader();
 
     // from here, we get into some bootstrapping process
     //  - first, we have to load class structures (fields, supers, interfaces..)
     //  - second, we have to create a thread (so that we have a stack)
     //  - third, with that thread we have to create class objects
     //  - forth, we have to push the clinit methods on this stack
-<<<<<<< HEAD
-    List<ClassInfo> clinitQueue = registerStartupClasses(tiMain);
-
-    if (clinitQueue== null) {
-      log.severe("error initializing startup classes (check 'classpath' and 'target')");
-      return false;
-    }
-=======
-    try {
-      systemClassLoader.registerStartupClasses(this);
->>>>>>> 6b7c1194
+    try {
+      systemClassLoader.registerStartupClasses(this, tiMain);
 
       if (systemClassLoader.getStartupQueue() == null) {
         log.severe("error initializing startup classes (check 'classpath' and 'target')");
         return false;
       }
 
-<<<<<<< HEAD
-    // create the thread for the tiMain class
-    // note this is incomplete for Java 1.3 where Thread ctors rely on tiMain's
-    // 'inheritableThreadLocals' being set to 'Collections.EMPTY_SET', which
-    // pulls in the whole Collections/Random smash, but we can't execute the
-    // Collections.<clinit> yet because there's no stack before we have a tiMain
-    // thread. Let's hope none of the init classes creates threads in their <clinit>.
-    initMainThread(tiMain);
-=======
       if (!checkModelClassAccess()) {
         log.severe( "error during VM runtime initialization: wrong model classes (check 'classpath')");
         return false;
@@ -352,7 +334,6 @@
       if(e.checkSystemClassFailure()) {
         throw new JPFException("loading the system class " + e.getFaildClass() + " faild");
       }
->>>>>>> 6b7c1194
 
       // If loading of a non-system class failed, just store it & throw a JPF exception
       // once the main thread is created
@@ -360,13 +341,9 @@
     }
 
     try {
-      // create the thread for the tiMain class
-      // note this is incomplete for Java 1.3 where Thread ctors rely on tiMain's
-      // 'inheritableThreadLocals' being set to 'Collections.EMPTY_SET', which
-      // pulls in the whole Collections/Random smash, but we can't execute the
       // Collections.<clinit> yet because there's no stack before we have a tiMain
       // thread. Let's hope none of the init classes creates threads in their <clinit>.
-      tiMain = createMainThread();
+      initMainThread(tiMain);
 
       if(cie != null) {
         tiMain.getEnv().throwException(cie.getExceptionClass(), cie.getMessage());
@@ -413,7 +390,6 @@
     transitionOccurred = true;
   }
 
-  
   /**
    * Creates & returns a system classLoader which is root in the classLaoders 
    * hierarchy
@@ -431,7 +407,7 @@
       ClassInfo ci = cl.getResolvedClassInfo("java.lang.ClassLoader");
 
       //--- create java.lang.ClassLoader object corresponding to the systemClassLoader
-      cl.createClassLoaderObject(ci, null, null);
+      cl.createClassLoaderObject(ci, null, ThreadInfo.mainThread);
     } catch(ClassInfoException cie) {
       throw new JPFException("loading of the class " + cie.getFaildClass() + 
                                   " throws " + cie.getExceptionClass());
@@ -503,7 +479,8 @@
 
   protected void registerThreadListCleanup(){
     ClassInfo ciThread = ClassInfo.getResolvedClassInfo("java.lang.Thread");
-
+    assert ciThread != null : "java.lang.Thread not loaded yet";
+    
     ciThread.addReleaseAction( new ReleaseAction(){
       public void release(ElementInfo ei) {
         ThreadList tl = getThreadList();
@@ -532,133 +509,6 @@
       postGcActions.clear();
     }
   }
-<<<<<<< HEAD
-  
-  protected List<ClassInfo> registerStartupClasses (ThreadInfo ti) {
-    ArrayList<String> list = new ArrayList<String>(128);
-    ArrayList<ClassInfo> queue = new ArrayList<ClassInfo>(32);
-
-    // bare essentials
-    list.add("java.lang.Object");
-    list.add("java.lang.Class");
-    list.add("java.lang.ClassLoader");
-
-    // the builtin types (and their arrays)
-    list.add("boolean");
-    list.add("[Z");
-    list.add("byte");
-    list.add("[B");
-    list.add("char");
-    list.add("[C");
-    list.add("short");
-    list.add("[S");
-    list.add("int");
-    list.add("[I");
-    list.add("long");
-    list.add("[J");
-    list.add("float");
-    list.add("[F");
-    list.add("double");
-    list.add("[D");
-    list.add("void");
-
-    // the box types
-    list.add("java.lang.Boolean");
-    list.add("java.lang.Character");
-    list.add("java.lang.Short");
-    list.add("java.lang.Integer");
-    list.add("java.lang.Long");
-    list.add("java.lang.Float");
-    list.add("java.lang.Double");
-
-    // the cache for box types
-    list.add("gov.nasa.jpf.BoxObjectCaches");
-
-    // standard system classes
-    list.add("java.lang.String");
-    list.add("java.lang.ThreadGroup");
-    list.add("java.lang.Thread");
-    list.add("java.lang.Thread$State");
-    list.add("java.io.PrintStream");
-    list.add("java.io.InputStream");
-    list.add("java.lang.System");
-
-    // we could be more fancy and use wildcard patterns and the current classpath
-    // to specify extra classes, but this could be VERY expensive. Projected use
-    // is mostly to avoid static init of single classes during the search
-    String[] extraStartupClasses = config.getStringArray("vm.extra_startup_classes");
-    if (extraStartupClasses != null) {      
-      for (String extraCls : extraStartupClasses) {
-        list.add(extraCls);
-      }
-    }
-
-    // last not least the application main class
-    list.add(mainClassName);
-
-    // now resolve all the entries in the list and queue the corresponding ClassInfos
-    for (String clsName : list) {
-      ClassInfo ci = ClassInfo.tryGetResolvedClassInfo(clsName);
-      if (ci != null) {
-        registerStartupClass(ci, queue, ti);
-      } else {
-        log.severe("can't find startup class ", clsName);
-        return null;
-      }
-    }
-
-    return queue;
-  }
-  
-
-  // note this has to be in order - we don't want to init a derived class before
-  // it's parent is initialized
-  // This code must be kept in sync with ClassInfo.registerClass()
-  void registerStartupClass (ClassInfo ci, List<ClassInfo> queue, ThreadInfo ti) {
-        
-    if (!queue.contains(ci)) {
-      if (ci.getSuperClass() != null) {
-        registerStartupClass( ci.getSuperClass(), queue, ti);
-      }
-      
-      for (String ifcName : ci.getAllInterfaces()) {
-        ClassInfo ici = ClassInfo.getResolvedClassInfo(ifcName);
-        registerStartupClass(ici, queue, ti);
-      }
-
-      ClassInfo.logger.finer("registering class: ", ci.getName());
-      queue.add(ci);
-
-      StaticArea sa = getStaticArea();
-      if (!sa.containsClass(ci.getName())){
-        sa.addClass(ci, ti);
-      }
-    }
-  }
-  
-  protected void createStartupClassObjects (List<ClassInfo> queue, ThreadInfo ti){
-    for (ClassInfo ci : queue) {
-      ci.createClassObject(ti);
-    }
-  }
-
-  protected void pushClinits (List<ClassInfo> queue, ThreadInfo ti) {
-    // we have to traverse backwards, since what gets pushed last is executed first
-    for (ListIterator<ClassInfo> it=queue.listIterator(queue.size()); it.hasPrevious(); ) {
-      ClassInfo ci = it.previous();
-
-      MethodInfo mi = ci.getMethod("<clinit>()V", false);
-      if (mi != null) {
-        MethodInfo stub = mi.createDirectCallStub("[clinit]");
-        StackFrame frame = new DirectCallStackFrame(stub);
-        ti.pushFrame(frame);
-      } else {
-        ci.setInitialized();
-      }
-    }
-  }
-=======
->>>>>>> 6b7c1194
 
   /**
    * override this method if you want your tiMain class entry to be anything else
