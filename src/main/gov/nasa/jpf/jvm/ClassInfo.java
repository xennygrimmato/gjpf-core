--- conflicted
+++ resolved
@@ -776,12 +776,8 @@
     return is;
   }
 
-<<<<<<< HEAD
-  static JavaClass getJavaClass (String className){
-
-=======
   static JavaClass getJavaClass (String className) {
->>>>>>> 56a15d7c
+
     InputStream is = getClassFileStream(className);
     return getJavaClass(className, is);
   }
