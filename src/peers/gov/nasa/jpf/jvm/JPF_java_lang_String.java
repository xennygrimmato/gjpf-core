--- conflicted
+++ resolved
@@ -2,12 +2,12 @@
 // Copyright (C) 2006 United States Government as represented by the
 // Administrator of the National Aeronautics and Space Administration
 // (NASA).  All Rights Reserved.
-// 
+//
 // This software is distributed under the NASA Open Source Agreement
 // (NOSA), version 1.3.  The NOSA has been approved by the Open Source
 // Initiative.  See the file NOSA-1.3-JPF at the top of the distribution
 // directory tree for the complete NOSA document.
-// 
+//
 // THE SUBJECT SOFTWARE IS PROVIDED "AS IS" WITHOUT ANY WARRANTY OF ANY
 // KIND, EITHER EXPRESSED, IMPLIED, OR STATUTORY, INCLUDING, BUT NOT
 // LIMITED TO, ANY WARRANTY THAT THE SUBJECT SOFTWARE WILL CONFORM TO
@@ -22,7 +22,7 @@
  * MJI NativePeer class for java.lang.String library abstraction
  */
 public class JPF_java_lang_String {
-  
+
   public static int intern____Ljava_lang_String_2 (MJIEnv env, int robj) {
     // <2do> Replace this with a JPF space HashSet once we have a String model
     Heap   heap = env.getHeap();
@@ -32,11 +32,11 @@
 
     return robj;
   }
-  
+
   public static boolean equals__Ljava_lang_Object_2__Z (MJIEnv env, int objRef, int argRef) {
     if (argRef == MJIEnv.NULL){
       return false;
-      
+
     }
 
     Heap   heap = env.getHeap();
@@ -46,15 +46,15 @@
     if (!env.isInstanceOf(argRef,"java.lang.String")) {
       return false;
     }
-    
+
     Fields f1 = heap.get( s1.getReferenceField("value")).getFields();
     int o1 = s1.getIntField("offset");
     int l1 = s1.getIntField("count");
-    
+
     Fields f2 = heap.get( s2.getReferenceField("value")).getFields();
     int o2 = s2.getIntField("offset");
     int l2 = s2.getIntField("count");
-    
+
     if (l1 != l2) {
       return false;
     }
@@ -70,23 +70,113 @@
 
     return true;
   }
-  
+
+  public static boolean equalsIgnoreCase__Ljava_lang_String_2__Z(MJIEnv env, int objref, int anotherString) {
+    String thisString = env.getStringObject(objref);
+    return thisString.equalsIgnoreCase(env.getStringObject(anotherString));
+  }
+
+  public static int compareTo__Ljava_lang_String_2__I(MJIEnv env, int objref, int anotherString) {
+    Heap heap = env.getHeap();
+
+    ElementInfo thisStr = heap.get(objref);
+    ElementInfo otherStr = heap.get(anotherString);
+
+    CharArrayFields thisFields = (CharArrayFields) heap.get(thisStr.getReferenceField("value")).getFields();
+    int thisOffset = thisStr.getIntField("offset");
+    int thisLength = thisStr.getIntField("count");
+    char[] thisChars = thisFields.asCharArray();
+
+    CharArrayFields otherFields = (CharArrayFields) heap.get(otherStr.getReferenceField("value")).getFields();
+    int otherOffset = otherStr.getIntField("offset");
+    int otherLength = otherStr.getIntField("count");
+    char[] otherChars = otherFields.asCharArray();
+
+    int minLength = Math.min(thisLength, otherLength);
+
+    for (int i = thisOffset, j = otherOffset; i < thisOffset + minLength; i++, j++){
+      if (thisChars[i] != otherChars[j]){
+        return thisChars[i] - otherChars[j];
+      }
+    }
+
+    return thisLength - otherLength;
+  }
+
+  public static boolean startsWith__Ljava_lang_String_2I__Z(MJIEnv env, int objref, int stringPrefixRef, int toffset) {
+
+    if (toffset < 0)
+      return false;
+
+    Heap heap = env.getHeap();
+
+    ElementInfo thisStr = heap.get(objref);
+    ElementInfo prefix = heap.get(stringPrefixRef);
+
+    CharArrayFields thisFields = (CharArrayFields) heap.get(thisStr.getReferenceField("value")).getFields();
+    int thisLength = thisStr.getIntField("count");
+    int thisOffset = thisStr.getIntField("offset");
+    char thisChars[] = thisFields.asCharArray();
+
+    CharArrayFields prefixFields = (CharArrayFields) heap.get(prefix.getReferenceField("value")).getFields();
+    int prefixLength = prefix.getIntField("count");
+    int prefixOffset = prefix.getIntField("offset");
+    char prefixChars[] = prefixFields.asCharArray();
+
+    return compareCharArraysFromOffset(thisChars, thisOffset, thisLength, prefixChars, prefixOffset, prefixLength, toffset);
+  }
+
+  private static boolean compareCharArraysFromOffset(char[] thisChars, int thisOffset, int thisLength, char[] otherChars, int otherOffset, int otherLength, int toffset) {
+    if (thisLength < otherLength + toffset) {
+      return false;
+    }
+    for (int t = thisOffset + toffset, p = otherOffset; p < otherOffset + otherLength; t++, p++) {
+      if (thisChars[t] != otherChars[p]) {
+        return false;
+      }
+    }
+    return true;
+  }
+
+  public static boolean startsWith__Ljava_lang_String_2__Z(MJIEnv env, int objRef, int stringPrefixRef) {
+    return startsWith__Ljava_lang_String_2I__Z(env, objRef, stringPrefixRef, 0);
+  }
+
+  public static boolean endsWith__Ljava_lang_String_2__Z(MJIEnv env, int objRef, int stringSuffixRef) {
+     Heap heap = env.getHeap();
+
+    ElementInfo thisStr = heap.get(objRef);
+    ElementInfo prefix = heap.get(stringSuffixRef);
+
+    CharArrayFields thisFields = (CharArrayFields) heap.get(thisStr.getReferenceField("value")).getFields();
+    int thisLength = thisStr.getIntField("count");
+    int thisOffset = thisStr.getIntField("offset");
+    char thisChars[] = thisFields.asCharArray();
+
+    CharArrayFields prefixFields = (CharArrayFields) heap.get(prefix.getReferenceField("value")).getFields();
+    int suffixLength = prefix.getIntField("count");
+    int suffixOffset = prefix.getIntField("offset");
+    char suffixChars[] = prefixFields.asCharArray();
+
+    return compareCharArraysFromOffset(thisChars, thisOffset, thisLength, suffixChars, suffixOffset, suffixLength,
+            thisLength - suffixLength);
+  }
+
   public static int toCharArray_____3C (MJIEnv env, int objref){
     int vref = env.getReferenceField(objref, "value");
     int off = env.getIntField(objref, "offset");
     int len = env.getIntField(objref, "count");
-    
+
     int cref = env.newCharArray(len);
-    
+
     for (int i=0, j=off; i<len; i++, j++){
       env.setCharArrayElement(cref, i, env.getCharArrayElement(vref, j));
     }
-    
+
     return cref;
   }
-  
+
   public static int indexOf__I__I (MJIEnv env, int objref, int c) {
-<<<<<<< HEAD
     String thisStr = env.getStringObject(objref);
 
     return thisStr.indexOf(c);
@@ -118,24 +208,9 @@
     return thisStr.lastIndexOf(ch, fromIndex);
   }
 
-=======
-    int vref = env.getReferenceField(objref, "value");
-    int off = env.getIntField(objref, "offset");
-    int len = env.getIntField(objref, "count");
-    
-    for (int i=0, j=off; i<len; i++, j++){
-      if ((int)env.getCharArrayElement(vref, j) == c) {
-        return i;
-      }
-    }
-    
-    return -1;
-  }
-  
->>>>>>> 766a837a
   public static int hashCode____I (MJIEnv env, int objref) {
     int h = env.getIntField(objref, "hash");
-    
+
     if (h == 0){
       int vref = env.getReferenceField(objref, "value");
       int off = env.getIntField(objref, "offset");
@@ -149,17 +224,28 @@
         h = 31*h + values[off];
       }
       env.setIntField(objref, "hash", h);
-      
-    }    
-    
+
+    }
+
     return h;
   }
-  
-  public static boolean matches__Ljava_lang_String_2__Z (MJIEnv env, int objRef, int regexRef){
-    String s = env.getStringObject(objRef);
-    String r = env.getStringObject(regexRef);
-    
-<<<<<<< HEAD
+
+  public static int concat__Ljava_lang_String_2__Ljava_lang_String_2(MJIEnv env, int objRef, int strRef) {
+    Heap heap = env.getHeap();
+
+    ElementInfo thisStr = heap.get(objRef);
+    ElementInfo otherStr = heap.get(strRef);
+
+    int thisLength = thisStr.getIntField("count");
+    int otherLength = otherStr.getIntField("count");
+
+    if (otherLength == 0)
+      return objRef;
+
+    int thisOffset = thisStr.getIntField("offset");
+    CharArrayFields thisFields = (CharArrayFields) heap.get(thisStr.getReferenceField("value")).getFields();
+    char thisChars[] = thisFields.asCharArray();
+
     int otherOffset = otherStr.getIntField("offset");
     CharArrayFields otherFields = (CharArrayFields) heap.get(otherStr.getReferenceField("value")).getFields();
     char otherChars[] = otherFields.asCharArray();
@@ -220,27 +306,33 @@
 
     String result = thisStr.replaceAll(regexStr, replacementStr);
     return (result != thisStr) ? env.newString(result) : objRef;
-=======
-    return s.matches(r);
->>>>>>> 766a837a
   }
 
   // <2do> we also need startsWith, endsWith, indexOf etc. - all not relevant from
   // a model checking perspective (unless we want to compute execution budgets)
-  
-    
+
+
   public static int format__Ljava_lang_String_2_3Ljava_lang_Object_2__Ljava_lang_String_2 (MJIEnv env, int clsObjRef,
                                                                                            int fmtRef, int argRef){
     return env.newString(env.format(fmtRef,argRef));
   }
-  
+
   //
-  public static int getBytes__Ljava_lang_String_2___3B(MJIEnv env, int ObjRef, int str){
-	  String string=env.getStringObject(str);
-	  byte[] b=string.getBytes();
-	  return env.newByteArray(b);
-  }
-  
+  public static int getBytes__Ljava_lang_String_2___3B(MJIEnv env, int ObjRef, int str) {
+    String string = env.getStringObject(str);
+    byte[] b = string.getBytes();
+    return env.newByteArray(b);
+  }
+
+  public static int split__Ljava_lang_String_2I___3Ljava_lang_String_2(MJIEnv env, int clsObjRef, int strRef, int limit) {
+    String s = env.getStringObject(strRef);
+    String obj = env.getStringObject(clsObjRef);
+
+    String[] result = obj.split(s, limit);
+
+    return env.newStringArray(result);
+  }
+
   public static int split__Ljava_lang_String_2___3Ljava_lang_String_2(MJIEnv env,int clsObjRef,int strRef){
     String s=env.getStringObject(strRef);
     String obj=env.getStringObject(clsObjRef);
@@ -250,4 +342,30 @@
     return env.newStringArray(result);
   }
 
+  public static int trim____Ljava_lang_String_2(MJIEnv env,int objRef) {
+    Heap heap = env.getHeap();
+    ElementInfo thisStr = heap.get(objRef);
+
+    CharArrayFields thisFields = (CharArrayFields) heap.get(thisStr.getReferenceField("value")).getFields();
+    int thisLength = thisStr.getIntField("count");
+    int thisOffset = thisStr.getIntField("offset");
+    char thisChars[] = thisFields.asCharArray();
+
+    int start = thisOffset;
+    int end = thisOffset + thisLength;
+
+    while ((start < end) && (thisChars[start] == ' '))
+      start++;
+
+    while ((start < end) && (thisChars[end - 1] == ' '))
+      end--;
+
+    if (start == thisOffset &&
+        end == thisOffset + thisLength)
+      return objRef;
+
+    String result = new String(thisChars, start, end - start);
+    return env.newString(result);
+  }
+
 }