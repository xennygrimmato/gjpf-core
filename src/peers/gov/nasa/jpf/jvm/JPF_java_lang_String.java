//
// Copyright (C) 2006 United States Government as represented by the
// Administrator of the National Aeronautics and Space Administration
// (NASA).  All Rights Reserved.
// 
// This software is distributed under the NASA Open Source Agreement
// (NOSA), version 1.3.  The NOSA has been approved by the Open Source
// Initiative.  See the file NOSA-1.3-JPF at the top of the distribution
// directory tree for the complete NOSA document.
// 
// THE SUBJECT SOFTWARE IS PROVIDED "AS IS" WITHOUT ANY WARRANTY OF ANY
// KIND, EITHER EXPRESSED, IMPLIED, OR STATUTORY, INCLUDING, BUT NOT
// LIMITED TO, ANY WARRANTY THAT THE SUBJECT SOFTWARE WILL CONFORM TO
// SPECIFICATIONS, ANY IMPLIED WARRANTIES OF MERCHANTABILITY, FITNESS FOR
// A PARTICULAR PURPOSE, OR FREEDOM FROM INFRINGEMENT, ANY WARRANTY THAT
// THE SUBJECT SOFTWARE WILL BE ERROR FREE, OR ANY WARRANTY THAT
// DOCUMENTATION, IF PROVIDED, WILL CONFORM TO THE SUBJECT SOFTWARE.
//
package gov.nasa.jpf.jvm;

/**
 * MJI NativePeer class for java.lang.String library abstraction
 */
public class JPF_java_lang_String {
  
  public static int intern____Ljava_lang_String_2 (MJIEnv env, int robj) {
    // <2do> Replace this with a JPF space HashSet once we have a String model
    Heap   heap = env.getHeap();

    String s = env.getStringObject(robj);
    robj = heap.newInternString(s, env.getThreadInfo());

    return robj;
  }
  
  public static boolean equals__Ljava_lang_Object_2__Z (MJIEnv env, int objRef, int argRef) {
    if (argRef == MJIEnv.NULL){
      return false;
      
    }

    Heap   heap = env.getHeap();
    ElementInfo   s1 = heap.get(objRef);
    ElementInfo   s2 = heap.get(argRef);

    if (!env.isInstanceOf(argRef,"java.lang.String")) {
      return false;
    }
    
    Fields f1 = heap.get( s1.getReferenceField("value")).getFields();
    int o1 = s1.getIntField("offset");
    int l1 = s1.getIntField("count");
    
    Fields f2 = heap.get( s2.getReferenceField("value")).getFields();
    int o2 = s2.getIntField("offset");
    int l2 = s2.getIntField("count");
    
    if (l1 != l2) {
      return false;
    }

    char[] c1 = ((CharArrayFields)f1).asCharArray();
    char[] c2 = ((CharArrayFields)f2).asCharArray();

    for (int j=o1, k=o2, max=o1+l1; j<max; j++, k++){
      if (c1[j] != c2[k]){
        return false;
      }
    }

    return true;
  }

  public static boolean equalsIgnoreCase__Ljava_lang_String_2__Z(MJIEnv env, int objref, int anotherString) {
    String thisString = env.getStringObject(objref);
    return thisString.equalsIgnoreCase(env.getStringObject(anotherString));
  }

  public static int compareTo__Ljava_lang_String_2__I(MJIEnv env, int objref, int anotherString) {
    Heap heap = env.getHeap();

    ElementInfo thisStr = heap.get(objref);
    ElementInfo otherStr = heap.get(anotherString);

    CharArrayFields thisFields = (CharArrayFields) heap.get(thisStr.getReferenceField("value")).getFields();
    int thisOffset = thisStr.getIntField("offset");
    int thisLength = thisStr.getIntField("count");
    char[] thisChars = thisFields.asCharArray();

    CharArrayFields otherFields = (CharArrayFields) heap.get(otherStr.getReferenceField("value")).getFields();
    int otherOffset = otherStr.getIntField("offset");
    int otherLength = otherStr.getIntField("count");
    char[] otherChars = otherFields.asCharArray();

    int minLength = Math.min(thisLength, otherLength);

    for (int i = thisOffset, j = otherOffset; i < thisOffset + minLength; i++, j++){
      if (thisChars[i] != otherChars[j]){
        return thisChars[i] - otherChars[j];
      }
    }

    return thisLength - otherLength;
  }

  public static boolean startsWith__Ljava_lang_String_2I__Z(MJIEnv env, int objref, int stringPrefixRef, int toffset) {

    if (toffset < 0)
      return false;

    Heap heap = env.getHeap();

    ElementInfo thisStr = heap.get(objref);
    ElementInfo prefix = heap.get(stringPrefixRef);

    CharArrayFields thisFields = (CharArrayFields) heap.get(thisStr.getReferenceField("value")).getFields();
    int thisLength = thisStr.getIntField("count");
    int thisOffset = thisStr.getIntField("offset");
    char thisChars[] = thisFields.asCharArray();

    CharArrayFields prefixFields = (CharArrayFields) heap.get(prefix.getReferenceField("value")).getFields();
    int prefixLength = prefix.getIntField("count");
    int prefixOffset = prefix.getIntField("offset");
    char prefixChars[] = prefixFields.asCharArray();

    return compareCharArraysFromOffset(thisChars, thisOffset, thisLength, prefixChars, prefixOffset, prefixLength, toffset);
  }

  private static boolean compareCharArraysFromOffset(char[] thisChars, int thisOffset, int thisLength, char[] otherChars, int otherOffset, int otherLength, int toffset) {
    if (thisLength < otherLength + toffset) {
      return false;
    }
    for (int t = thisOffset + toffset, p = otherOffset; p < otherOffset + otherLength; t++, p++) {
      if (thisChars[t] != otherChars[p]) {
        return false;
      }
    }
    return true;
  }

  public static boolean startsWith__Ljava_lang_String_2__Z(MJIEnv env, int objRef, int stringPrefixRef) {
    return startsWith__Ljava_lang_String_2I__Z(env, objRef, stringPrefixRef, 0);
  }

  public static boolean endsWith__Ljava_lang_String_2__Z(MJIEnv env, int objRef, int stringSuffixRef) {
     Heap heap = env.getHeap();

    ElementInfo thisStr = heap.get(objRef);
    ElementInfo prefix = heap.get(stringSuffixRef);

    CharArrayFields thisFields = (CharArrayFields) heap.get(thisStr.getReferenceField("value")).getFields();
    int thisLength = thisStr.getIntField("count");
    int thisOffset = thisStr.getIntField("offset");
    char thisChars[] = thisFields.asCharArray();

    CharArrayFields prefixFields = (CharArrayFields) heap.get(prefix.getReferenceField("value")).getFields();
    int suffixLength = prefix.getIntField("count");
    int suffixOffset = prefix.getIntField("offset");
    char suffixChars[] = prefixFields.asCharArray();

    return compareCharArraysFromOffset(thisChars, thisOffset, thisLength, suffixChars, suffixOffset, suffixLength,
            thisLength - suffixLength);
  }

  public static int toCharArray_____3C (MJIEnv env, int objref){
    int vref = env.getReferenceField(objref, "value");
    int off = env.getIntField(objref, "offset");
    int len = env.getIntField(objref, "count");
    
    int cref = env.newCharArray(len);
    
    for (int i=0, j=off; i<len; i++, j++){
      env.setCharArrayElement(cref, i, env.getCharArrayElement(vref, j));
    }
    
    return cref;
  }
  
  public static int indexOf__I__I (MJIEnv env, int objref, int c) {
    String thisStr = env.getStringObject(objref);

    return thisStr.indexOf(c);
<<<<<<< HEAD
=======
  }

  public static int indexOf__Ljava_lang_String_2__I(MJIEnv env, int objref, int str) {
    String thisStr = env.getStringObject(objref);
    String indexStr = env.getStringObject(str);

    return thisStr.indexOf(indexStr);
  }

  public static int indexOf__Ljava_lang_String_2I__I(MJIEnv env, int objref, int str, int fromIndex) {
    String thisStr = env.getStringObject(objref);
    String indexStr = env.getStringObject(str);

    return thisStr.indexOf(indexStr, fromIndex);
  }

  public static int lastIndexOf__I__I(MJIEnv env, int objref, int ch) {
    String thisStr = env.getStringObject(objref);

    return thisStr.lastIndexOf(ch);
  }

  public static int lastIndexOf__II__I(MJIEnv env, int objref, int ch, int fromIndex) {
    String thisStr = env.getStringObject(objref);

    return thisStr.lastIndexOf(ch, fromIndex);
  }

  public static int lastIndexOf__Ljava_lang_String_2__I(MJIEnv env, int objref, int strRef) {
    String thisStr = env.getStringObject(objref);
    String str = env.getStringObject(strRef);

    return thisStr.lastIndexOf(str);
  }

  public static int lastIndexOf__Ljava_lang_String_2I__I(MJIEnv env, int objref, int strRef, int fromIndex) {
    String thisStr = env.getStringObject(objref);
    String str = env.getStringObject(strRef);

    return thisStr.lastIndexOf(str, fromIndex);
>>>>>>> 5f50042a
  }

  public static int indexOf__Ljava_lang_String_2__I(MJIEnv env, int objref, int str) {
    String thisStr = env.getStringObject(objref);
    String indexStr = env.getStringObject(str);

    return thisStr.indexOf(indexStr);
  }

  public static int indexOf__Ljava_lang_String_2I__I(MJIEnv env, int objref, int str, int fromIndex) {
    String thisStr = env.getStringObject(objref);
    String indexStr = env.getStringObject(str);

    return thisStr.indexOf(indexStr, fromIndex);
  }

  public static int lastIndexOf__I__I(MJIEnv env, int objref, int ch) {
    String thisStr = env.getStringObject(objref);

    return thisStr.lastIndexOf(ch);
  }

  public static int lastIndexOf__II__I(MJIEnv env, int objref, int ch, int fromIndex) {
    String thisStr = env.getStringObject(objref);

    return thisStr.lastIndexOf(ch, fromIndex);
  }

  public static int lastIndexOf__Ljava_lang_String_2__I(MJIEnv env, int objref, int strRef) {
    String thisStr = env.getStringObject(objref);
    String str = env.getStringObject(strRef);

    return thisStr.lastIndexOf(str);
  }

  public static int lastIndexOf__Ljava_lang_String_2I__I(MJIEnv env, int objref, int strRef, int fromIndex) {
    String thisStr = env.getStringObject(objref);
    String str = env.getStringObject(strRef);

    return thisStr.lastIndexOf(str, fromIndex);
  }

  public static int hashCode____I (MJIEnv env, int objref) {
    int h = env.getIntField(objref, "hash");
    
    if (h == 0){
      int vref = env.getReferenceField(objref, "value");
      int off = env.getIntField(objref, "offset");
      int len = env.getIntField(objref, "count");

      // now get the char array data, but be aware they are stored as ints
      ElementInfo ei = env.getElementInfo(vref);
      char[] values = ((CharArrayFields)ei.getFields()).asCharArray();

      for (int max=off+len; off<max; off++) {
        h = 31*h + values[off];
      }
      env.setIntField(objref, "hash", h);
      
    }    
    
    return h;
  }

  public static int concat__Ljava_lang_String_2__Ljava_lang_String_2(MJIEnv env, int objRef, int strRef) {
    Heap heap = env.getHeap();

    ElementInfo thisStr = heap.get(objRef);
    ElementInfo otherStr = heap.get(strRef);

    int thisLength = thisStr.getIntField("count");
    int otherLength = otherStr.getIntField("count");

    if (otherLength == 0)
      return objRef;

    int thisOffset = thisStr.getIntField("offset");
    CharArrayFields thisFields = (CharArrayFields) heap.get(thisStr.getReferenceField("value")).getFields();
    char thisChars[] = thisFields.asCharArray();
    
    int otherOffset = otherStr.getIntField("offset");
    CharArrayFields otherFields = (CharArrayFields) heap.get(otherStr.getReferenceField("value")).getFields();
    char otherChars[] = otherFields.asCharArray();

    char resultChars[] = new char[thisLength + otherLength];
    System.arraycopy(thisChars, thisOffset, resultChars, 0, thisLength);
    System.arraycopy(otherChars, otherOffset, resultChars, thisLength, otherLength);

    return env.newString(new String(resultChars));
<<<<<<< HEAD
=======
  }

  public static int replace__CC__Ljava_lang_String_2(MJIEnv env, int objRef, char oldChar, char newChar) {
    if (oldChar != newChar) {
      Heap heap = env.getHeap();

      ElementInfo thisStr = heap.get(objRef);
      int thisOffset = thisStr.getIntField("offset");
      int thisLength = thisStr.getIntField("count");
      CharArrayFields thisFields = (CharArrayFields) env.getHeap().get(thisStr.getReferenceField("value")).getFields();
      char newChars[] = thisFields.asCharArray(thisOffset, thisLength);

      for (int i = 0; i < newChars.length; i++)
        if (newChars[i] == oldChar)
          newChars[i] = newChar;

      return env.newString(new String(newChars));

    }
    return objRef;

  }

  public static boolean matches__Ljava_lang_String_2__Z(MJIEnv env, int objRef, int regexRef) {
    String thisStr = env.getStringObject(objRef);
    String regexStr = env.getStringObject(regexRef);

    return thisStr.matches(regexStr);
  }

  public static int replaceFirst__Ljava_lang_String_2Ljava_lang_String_2__Ljava_lang_String_2(MJIEnv env, int objRef, int regexRef, int replacementRef) {
    String thisStr = env.getStringObject(objRef);
    String regexStr = env.getStringObject(regexRef);
    String replacementStr = env.getStringObject(replacementRef);

    String result = thisStr.replaceFirst(regexStr, replacementStr);
    return env.newString(result);
  }

  public static int replaceAll__Ljava_lang_String_2Ljava_lang_String_2__Ljava_lang_String_2(MJIEnv env, int objRef, int regexRef, int replacementRef) {
    String thisStr = env.getStringObject(objRef);
    String regexStr = env.getStringObject(regexRef);
    String replacementStr = env.getStringObject(replacementRef);

    String result = thisStr.replaceAll(regexStr, replacementStr);
    return env.newString(result);
>>>>>>> 5f50042a
  }

  public static int replace__CC__Ljava_lang_String_2(MJIEnv env, int objRef, char oldChar, char newChar) {
    if (oldChar != newChar) {
      Heap heap = env.getHeap();

      ElementInfo thisStr = heap.get(objRef);
      int thisOffset = thisStr.getIntField("offset");
      int thisLength = thisStr.getIntField("count");
      CharArrayFields thisFields = (CharArrayFields) env.getHeap().get(thisStr.getReferenceField("value")).getFields();
      char newChars[] = thisFields.asCharArray(thisOffset, thisLength);

      for (int i = 0; i < newChars.length; i++)
        if (newChars[i] == oldChar)
          newChars[i] = newChar;

      return env.newString(new String(newChars));

    }
    return objRef;

  }

  public static boolean matches__Ljava_lang_String_2__Z(MJIEnv env, int objRef, int regexRef) {
    String thisStr = env.getStringObject(objRef);
    String regexStr = env.getStringObject(regexRef);

    return thisStr.matches(regexStr);
  }

  public static int replaceFirst__Ljava_lang_String_2Ljava_lang_String_2__Ljava_lang_String_2(MJIEnv env, int objRef, int regexRef, int replacementRef) {
    String thisStr = env.getStringObject(objRef);
    String regexStr = env.getStringObject(regexRef);
    String replacementStr = env.getStringObject(replacementRef);

    String result = thisStr.replaceFirst(regexStr, replacementStr);
    return env.newString(result);
  }

  public static int replaceAll__Ljava_lang_String_2Ljava_lang_String_2__Ljava_lang_String_2(MJIEnv env, int objRef, int regexRef, int replacementRef) {
    String thisStr = env.getStringObject(objRef);
    String regexStr = env.getStringObject(regexRef);
    String replacementStr = env.getStringObject(replacementRef);

    String result = thisStr.replaceAll(regexStr, replacementStr);
    return env.newString(result);
  }

  // <2do> we also need startsWith, endsWith, indexOf etc. - all not relevant from
  // a model checking perspective (unless we want to compute execution budgets)
  
    
  public static int format__Ljava_lang_String_2_3Ljava_lang_Object_2__Ljava_lang_String_2 (MJIEnv env, int clsObjRef,
                                                                                           int fmtRef, int argRef){
    return env.newString(env.format(fmtRef,argRef));
  }
  
  //
  public static int getBytes__Ljava_lang_String_2___3B(MJIEnv env, int ObjRef, int str) {
    String string = env.getStringObject(str);
    byte[] b = string.getBytes();
    return env.newByteArray(b);
  }
  
  public static int split__Ljava_lang_String_2I___3Ljava_lang_String_2(MJIEnv env, int clsObjRef, int strRef, int limit) {
    String s = env.getStringObject(strRef);
    String obj = env.getStringObject(clsObjRef);

    String[] result = obj.split(s, limit);

    return env.newStringArray(result);
  }

  public static int split__Ljava_lang_String_2___3Ljava_lang_String_2(MJIEnv env,int clsObjRef,int strRef){
    String s=env.getStringObject(strRef);
    String obj=env.getStringObject(clsObjRef);

    String[] result=obj.split(s);

    return env.newStringArray(result);
  }

  public static int trim____Ljava_lang_String_2(MJIEnv env,int objRef) {
    Heap heap = env.getHeap();
    ElementInfo thisStr = heap.get(objRef);

    CharArrayFields thisFields = (CharArrayFields) heap.get(thisStr.getReferenceField("value")).getFields();
    int thisLength = thisStr.getIntField("count");
    int thisOffset = thisStr.getIntField("offset");
    char thisChars[] = thisFields.asCharArray();

    int start = thisOffset;
    int end = thisOffset + thisLength;

    while ((start < end) && (thisChars[start] == ' '))
      start++;

    while ((start < end) && (thisChars[end - 1] == ' '))
      end--;

    if (start == thisOffset &&
        end == thisOffset + thisLength)
      return objRef;

    String result = new String(thisChars, start, end - start);
    return env.newString(result);
  }

}<|MERGE_RESOLUTION|>--- conflicted
+++ resolved
@@ -180,8 +180,6 @@
     String thisStr = env.getStringObject(objref);
 
     return thisStr.indexOf(c);
-<<<<<<< HEAD
-=======
   }
 
   public static int indexOf__Ljava_lang_String_2__I(MJIEnv env, int objref, int str) {
@@ -208,61 +206,6 @@
     String thisStr = env.getStringObject(objref);
 
     return thisStr.lastIndexOf(ch, fromIndex);
-  }
-
-  public static int lastIndexOf__Ljava_lang_String_2__I(MJIEnv env, int objref, int strRef) {
-    String thisStr = env.getStringObject(objref);
-    String str = env.getStringObject(strRef);
-
-    return thisStr.lastIndexOf(str);
-  }
-
-  public static int lastIndexOf__Ljava_lang_String_2I__I(MJIEnv env, int objref, int strRef, int fromIndex) {
-    String thisStr = env.getStringObject(objref);
-    String str = env.getStringObject(strRef);
-
-    return thisStr.lastIndexOf(str, fromIndex);
->>>>>>> 5f50042a
-  }
-
-  public static int indexOf__Ljava_lang_String_2__I(MJIEnv env, int objref, int str) {
-    String thisStr = env.getStringObject(objref);
-    String indexStr = env.getStringObject(str);
-
-    return thisStr.indexOf(indexStr);
-  }
-
-  public static int indexOf__Ljava_lang_String_2I__I(MJIEnv env, int objref, int str, int fromIndex) {
-    String thisStr = env.getStringObject(objref);
-    String indexStr = env.getStringObject(str);
-
-    return thisStr.indexOf(indexStr, fromIndex);
-  }
-
-  public static int lastIndexOf__I__I(MJIEnv env, int objref, int ch) {
-    String thisStr = env.getStringObject(objref);
-
-    return thisStr.lastIndexOf(ch);
-  }
-
-  public static int lastIndexOf__II__I(MJIEnv env, int objref, int ch, int fromIndex) {
-    String thisStr = env.getStringObject(objref);
-
-    return thisStr.lastIndexOf(ch, fromIndex);
-  }
-
-  public static int lastIndexOf__Ljava_lang_String_2__I(MJIEnv env, int objref, int strRef) {
-    String thisStr = env.getStringObject(objref);
-    String str = env.getStringObject(strRef);
-
-    return thisStr.lastIndexOf(str);
-  }
-
-  public static int lastIndexOf__Ljava_lang_String_2I__I(MJIEnv env, int objref, int strRef, int fromIndex) {
-    String thisStr = env.getStringObject(objref);
-    String str = env.getStringObject(strRef);
-
-    return thisStr.lastIndexOf(str, fromIndex);
   }
 
   public static int hashCode____I (MJIEnv env, int objref) {
@@ -312,9 +255,8 @@
     System.arraycopy(otherChars, otherOffset, resultChars, thisLength, otherLength);
 
     return env.newString(new String(resultChars));
-<<<<<<< HEAD
-=======
-  }
+  }
+
 
   public static int replace__CC__Ljava_lang_String_2(MJIEnv env, int objRef, char oldChar, char newChar) {
     if (oldChar != newChar) {
@@ -360,53 +302,6 @@
 
     String result = thisStr.replaceAll(regexStr, replacementStr);
     return env.newString(result);
->>>>>>> 5f50042a
-  }
-
-  public static int replace__CC__Ljava_lang_String_2(MJIEnv env, int objRef, char oldChar, char newChar) {
-    if (oldChar != newChar) {
-      Heap heap = env.getHeap();
-
-      ElementInfo thisStr = heap.get(objRef);
-      int thisOffset = thisStr.getIntField("offset");
-      int thisLength = thisStr.getIntField("count");
-      CharArrayFields thisFields = (CharArrayFields) env.getHeap().get(thisStr.getReferenceField("value")).getFields();
-      char newChars[] = thisFields.asCharArray(thisOffset, thisLength);
-
-      for (int i = 0; i < newChars.length; i++)
-        if (newChars[i] == oldChar)
-          newChars[i] = newChar;
-
-      return env.newString(new String(newChars));
-
-    }
-    return objRef;
-
-  }
-
-  public static boolean matches__Ljava_lang_String_2__Z(MJIEnv env, int objRef, int regexRef) {
-    String thisStr = env.getStringObject(objRef);
-    String regexStr = env.getStringObject(regexRef);
-
-    return thisStr.matches(regexStr);
-  }
-
-  public static int replaceFirst__Ljava_lang_String_2Ljava_lang_String_2__Ljava_lang_String_2(MJIEnv env, int objRef, int regexRef, int replacementRef) {
-    String thisStr = env.getStringObject(objRef);
-    String regexStr = env.getStringObject(regexRef);
-    String replacementStr = env.getStringObject(replacementRef);
-
-    String result = thisStr.replaceFirst(regexStr, replacementStr);
-    return env.newString(result);
-  }
-
-  public static int replaceAll__Ljava_lang_String_2Ljava_lang_String_2__Ljava_lang_String_2(MJIEnv env, int objRef, int regexRef, int replacementRef) {
-    String thisStr = env.getStringObject(objRef);
-    String regexStr = env.getStringObject(regexRef);
-    String replacementStr = env.getStringObject(replacementRef);
-
-    String result = thisStr.replaceAll(regexStr, replacementStr);
-    return env.newString(result);
   }
 
   // <2do> we also need startsWith, endsWith, indexOf etc. - all not relevant from
